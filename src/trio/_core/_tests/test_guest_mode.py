--- conflicted
+++ resolved
@@ -10,12 +10,8 @@
 import time
 import traceback
 import warnings
-<<<<<<< HEAD
 import weakref
-from collections.abc import AsyncGenerator, Awaitable, Callable
-=======
 from collections.abc import AsyncGenerator, Awaitable, Callable, Sequence
->>>>>>> 7334c42b
 from functools import partial
 from math import inf
 from typing import (
@@ -463,12 +459,8 @@
     loop = asyncio.new_event_loop()
 
     async def aio_main() -> T:
-<<<<<<< HEAD
+        nonlocal run_sync_soon_not_threadsafe
         trio_done_fut: asyncio.Future[Outcome[T]] = loop.create_future()
-=======
-        nonlocal run_sync_soon_not_threadsafe
-        trio_done_fut = loop.create_future()
->>>>>>> 7334c42b
 
         def trio_done_callback(main_outcome: Outcome[T]) -> None:
             print(f"trio_fn finished: {main_outcome!r}")
