from __future__ import annotations

import errno
import socket as stdlib_socket
import sys
from socket import AddressFamily, SocketKind
from typing import TYPE_CHECKING, Any, Sequence, overload

import attrs
import pytest

import trio
from trio import (
    SocketListener,
    open_tcp_listeners,
    open_tcp_stream,
    serve_tcp,
)
from trio.abc import HostnameResolver, SendStream, SocketFactory
from trio.testing import open_stream_to_socket_listener

from .. import socket as tsocket
from .._core._tests.tutil import binds_ipv6

if sys.version_info < (3, 11):
    from exceptiongroup import BaseExceptionGroup  # noqa: A004

if TYPE_CHECKING:
    from typing_extensions import Buffer


async def test_open_tcp_listeners_basic() -> None:
    listeners = await open_tcp_listeners(0)
    assert isinstance(listeners, list)
    for obj in listeners:
        assert isinstance(obj, SocketListener)
        # Binds to wildcard address by default
        assert obj.socket.family in [tsocket.AF_INET, tsocket.AF_INET6]
        assert obj.socket.getsockname()[0] in ["0.0.0.0", "::"]

    listener = listeners[0]
    # Make sure the backlog is at least 2
    c1 = await open_stream_to_socket_listener(listener)
    c2 = await open_stream_to_socket_listener(listener)

    s1 = await listener.accept()
    s2 = await listener.accept()

    # Note that we don't know which client stream is connected to which server
    # stream
    await s1.send_all(b"x")
    await s2.send_all(b"x")
    assert await c1.receive_some(1) == b"x"
    assert await c2.receive_some(1) == b"x"

    for resource in [c1, c2, s1, s2, *listeners]:
        await resource.aclose()


async def test_open_tcp_listeners_specific_port_specific_host() -> None:
    # Pick a port
    sock = tsocket.socket()
    await sock.bind(("127.0.0.1", 0))
    host, port = sock.getsockname()
    sock.close()

    (listener,) = await open_tcp_listeners(port, host=host)
    async with listener:
        assert listener.socket.getsockname() == (host, port)


@binds_ipv6
async def test_open_tcp_listeners_ipv6_v6only() -> None:
    # Check IPV6_V6ONLY is working properly
    (ipv6_listener,) = await open_tcp_listeners(0, host="::1")
    async with ipv6_listener:
        _, port, *_ = ipv6_listener.socket.getsockname()

        with pytest.raises(
            OSError,
            match=r"(Error|all attempts to) connect(ing)* to (\(')*127\.0\.0\.1(', |:)\d+(\): Connection refused| failed)$",
        ):
            await open_tcp_stream("127.0.0.1", port)


async def test_open_tcp_listeners_rebind() -> None:
    (l1,) = await open_tcp_listeners(0, host="127.0.0.1")
    sockaddr1 = l1.socket.getsockname()

    # Plain old rebinding while it's still there should fail, even if we have
    # SO_REUSEADDR set
    with stdlib_socket.socket() as probe:
        probe.setsockopt(stdlib_socket.SOL_SOCKET, stdlib_socket.SO_REUSEADDR, 1)
        with pytest.raises(
            OSError,
            match="(Address (already )?in use|An attempt was made to access a socket in a way forbidden by its access permissions)$",
        ):
            probe.bind(sockaddr1)

    # Now use the first listener to set up some connections in various states,
    # and make sure that they don't create any obstacle to rebinding a second
    # listener after the first one is closed.
    c_established = await open_stream_to_socket_listener(l1)
    s_established = await l1.accept()

    c_time_wait = await open_stream_to_socket_listener(l1)
    s_time_wait = await l1.accept()
    # Server-initiated close leaves socket in TIME_WAIT
    await s_time_wait.aclose()

    await l1.aclose()
    (l2,) = await open_tcp_listeners(sockaddr1[1], host="127.0.0.1")
    sockaddr2 = l2.socket.getsockname()

    assert sockaddr1 == sockaddr2
    assert s_established.socket.getsockname() == sockaddr2
    assert c_time_wait.socket.getpeername() == sockaddr2

    for resource in [
        l1,
        l2,
        c_established,
        s_established,
        c_time_wait,
        s_time_wait,
    ]:
        await resource.aclose()


class FakeOSError(OSError):
    pass


@attrs.define(slots=False)
class FakeSocket(tsocket.SocketType):
    _family: AddressFamily = attrs.field(converter=AddressFamily)
    _type: SocketKind = attrs.field(converter=SocketKind)
    _proto: int

    closed: bool = False
    poison_listen: bool = False
    backlog: int | None = None

    @property
    def type(self) -> SocketKind:
        return self._type

    @property
    def family(self) -> AddressFamily:
        return self._family

    @property
    def proto(self) -> int:  # pragma: no cover
        return self._proto

    @overload
    def getsockopt(self, /, level: int, optname: int) -> int: ...

    @overload
    def getsockopt(self, /, level: int, optname: int, buflen: int) -> bytes: ...

    def getsockopt(
        self,
        /,
        level: int,
        optname: int,
        buflen: int | None = None,
    ) -> int | bytes:
        if (level, optname) == (tsocket.SOL_SOCKET, tsocket.SO_ACCEPTCONN):
            return True
        raise AssertionError()  # pragma: no cover

    @overload
    def setsockopt(self, /, level: int, optname: int, value: int | Buffer) -> None: ...

    @overload
    def setsockopt(
        self,
        /,
        level: int,
        optname: int,
        value: None,
        optlen: int,
    ) -> None: ...

    def setsockopt(
        self,
        /,
        level: int,
        optname: int,
        value: int | Buffer | None,
        optlen: int | None = None,
    ) -> None:
        pass

    async def bind(self, address: Any) -> None:
        pass

    def listen(self, /, backlog: int = min(stdlib_socket.SOMAXCONN, 128)) -> None:
        assert self.backlog is None
        assert backlog is not None
        self.backlog = backlog
        if self.poison_listen:
            raise FakeOSError("whoops")

    def close(self) -> None:
        self.closed = True


@attrs.define(slots=False)
class FakeSocketFactory(SocketFactory):
    poison_after: int
    sockets: list[tsocket.SocketType] = attrs.Factory(list)
    raise_on_family: dict[AddressFamily, int] = attrs.Factory(dict)  # family => errno

    def socket(
        self,
        family: AddressFamily | int | None = None,
        type_: SocketKind | int | None = None,
        proto: int = 0,
    ) -> tsocket.SocketType:
        assert family is not None
        assert type_ is not None
        if isinstance(family, int) and not isinstance(family, AddressFamily):
            family = AddressFamily(family)  # pragma: no cover
        if family in self.raise_on_family:
            raise OSError(self.raise_on_family[family], "nope")
        sock = FakeSocket(family, type_, proto)
        self.poison_after -= 1
        if self.poison_after == 0:
            sock.poison_listen = True
        self.sockets.append(sock)
        return sock


@attrs.define(slots=False)
class FakeHostnameResolver(HostnameResolver):
    family_addr_pairs: Sequence[tuple[AddressFamily, str]]

    async def getaddrinfo(
        self,
        host: bytes | None,
        port: bytes | str | int | None,
        family: int = 0,
        type: int = 0,
        proto: int = 0,
        flags: int = 0,
    ) -> list[
        tuple[
            AddressFamily,
            SocketKind,
            int,
            str,
            tuple[str, int] | tuple[str, int, int, int],
        ]
    ]:
        assert isinstance(port, int)
        return [
            (family, tsocket.SOCK_STREAM, 0, "", (addr, port))
            for family, addr in self.family_addr_pairs
        ]

    async def getnameinfo(
        self,
        sockaddr: tuple[str, int] | tuple[str, int, int, int],
        flags: int,
    ) -> tuple[str, str]:
        raise NotImplementedError()


async def test_open_tcp_listeners_multiple_host_cleanup_on_error() -> None:
    # If we were trying to bind to multiple hosts and one of them failed, they
    # call get cleaned up before returning
    fsf = FakeSocketFactory(3)
    tsocket.set_custom_socket_factory(fsf)
    tsocket.set_custom_hostname_resolver(
        FakeHostnameResolver(
            [
                (tsocket.AF_INET, "1.1.1.1"),
                (tsocket.AF_INET, "2.2.2.2"),
                (tsocket.AF_INET, "3.3.3.3"),
            ],
        ),
    )

    with pytest.raises(FakeOSError):
        await open_tcp_listeners(80, host="example.org")

    assert len(fsf.sockets) == 3
    for sock in fsf.sockets:
        # property only exists on FakeSocket
        assert sock.closed  # type: ignore[attr-defined]


async def test_open_tcp_listeners_port_checking() -> None:
    for host in ["127.0.0.1", None]:
        with pytest.raises(TypeError):
            await open_tcp_listeners(None, host=host)  # type: ignore[arg-type]
        with pytest.raises(TypeError):
            await open_tcp_listeners(b"80", host=host)  # type: ignore[arg-type]
        with pytest.raises(TypeError):
            await open_tcp_listeners("http", host=host)  # type: ignore[arg-type]


async def test_serve_tcp() -> None:
    async def handler(stream: SendStream) -> None:
        await stream.send_all(b"x")

    async with trio.open_nursery() as nursery:
        # nursery.start is incorrectly typed, awaiting #2773
        listeners: list[SocketListener] = await nursery.start(serve_tcp, handler, 0)
        stream = await open_stream_to_socket_listener(listeners[0])
        async with stream:
            assert await stream.receive_some(1) == b"x"
            nursery.cancel_scope.cancel()


@pytest.mark.parametrize(
    "try_families",
    [{tsocket.AF_INET}, {tsocket.AF_INET6}, {tsocket.AF_INET, tsocket.AF_INET6}],
)
@pytest.mark.parametrize(
    "fail_families",
    [{tsocket.AF_INET}, {tsocket.AF_INET6}, {tsocket.AF_INET, tsocket.AF_INET6}],
)
async def test_open_tcp_listeners_some_address_families_unavailable(
    try_families: set[AddressFamily],
    fail_families: set[AddressFamily],
) -> None:
    fsf = FakeSocketFactory(
<<<<<<< HEAD
        10, raise_on_family=dict.fromkeys(fail_families, errno.EAFNOSUPPORT)
=======
        10,
        raise_on_family={family: errno.EAFNOSUPPORT for family in fail_families},
>>>>>>> b834f73c
    )
    tsocket.set_custom_socket_factory(fsf)
    tsocket.set_custom_hostname_resolver(
        FakeHostnameResolver([(family, "foo") for family in try_families]),
    )

    should_succeed = try_families - fail_families

    if not should_succeed:
        with pytest.raises(OSError, match="This system doesn't support") as exc_info:
            await open_tcp_listeners(80, host="example.org")

        # open_listeners always creates an exceptiongroup with the
        # unsupported address families, regardless of the value of
        # strict_exception_groups or number of unsupported families.
        assert isinstance(exc_info.value.__cause__, BaseExceptionGroup)
        for subexc in exc_info.value.__cause__.exceptions:
            assert "nope" in str(subexc)
    else:
        listeners = await open_tcp_listeners(80)
        for listener in listeners:
            should_succeed.remove(listener.socket.family)
        assert not should_succeed


async def test_open_tcp_listeners_socket_fails_not_afnosupport() -> None:
    fsf = FakeSocketFactory(
        10,
        raise_on_family={
            tsocket.AF_INET: errno.EAFNOSUPPORT,
            tsocket.AF_INET6: errno.EINVAL,
        },
    )
    tsocket.set_custom_socket_factory(fsf)
    tsocket.set_custom_hostname_resolver(
        FakeHostnameResolver([(tsocket.AF_INET, "foo"), (tsocket.AF_INET6, "bar")]),
    )

    with pytest.raises(OSError, match="nope") as exc_info:
        await open_tcp_listeners(80, host="example.org")
    assert exc_info.value.errno == errno.EINVAL
    assert exc_info.value.__cause__ is None
    assert "nope" in str(exc_info.value)


# We used to have an elaborate test that opened a real TCP listening socket
# and then tried to measure its backlog by making connections to it. And most
# of the time, it worked. But no matter what we tried, it was always fragile,
# because it had to do things like use timeouts to guess when the listening
# queue was full, sometimes the CI hosts go into SYN-cookie mode (where there
# effectively is no backlog), sometimes the host might not be enough resources
# to give us the full requested backlog... it was a mess. So now we just check
# that the backlog argument is passed through correctly.
async def test_open_tcp_listeners_backlog() -> None:
    fsf = FakeSocketFactory(99)
    tsocket.set_custom_socket_factory(fsf)
    for given, expected in [
        (None, 0xFFFF),
        (99999999, 0xFFFF),
        (10, 10),
        (1, 1),
    ]:
        listeners = await open_tcp_listeners(0, backlog=given)
        assert listeners
        for listener in listeners:
            # `backlog` only exists on FakeSocket
            assert listener.socket.backlog == expected  # type: ignore[attr-defined]


async def test_open_tcp_listeners_backlog_float_error() -> None:
    fsf = FakeSocketFactory(99)
    tsocket.set_custom_socket_factory(fsf)
    for should_fail in (0.0, 2.18, 3.15, 9.75):
        with pytest.raises(
            TypeError,
            match=f"backlog must be an int or None, not {should_fail!r}",
        ):
            await open_tcp_listeners(0, backlog=should_fail)  # type: ignore[arg-type]<|MERGE_RESOLUTION|>--- conflicted
+++ resolved
@@ -23,7 +23,7 @@
 from .._core._tests.tutil import binds_ipv6
 
 if sys.version_info < (3, 11):
-    from exceptiongroup import BaseExceptionGroup  # noqa: A004
+    from exceptiongroup import BaseExceptionGroup
 
 if TYPE_CHECKING:
     from typing_extensions import Buffer
@@ -328,12 +328,8 @@
     fail_families: set[AddressFamily],
 ) -> None:
     fsf = FakeSocketFactory(
-<<<<<<< HEAD
-        10, raise_on_family=dict.fromkeys(fail_families, errno.EAFNOSUPPORT)
-=======
         10,
-        raise_on_family={family: errno.EAFNOSUPPORT for family in fail_families},
->>>>>>> b834f73c
+        raise_on_family=dict.fromkeys(fail_families, errno.EAFNOSUPPORT),
     )
     tsocket.set_custom_socket_factory(fsf)
     tsocket.set_custom_hostname_resolver(
