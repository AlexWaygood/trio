from __future__ import annotations

from functools import partial
<<<<<<< HEAD
from typing import TYPE_CHECKING, NoReturn
=======
from typing import TYPE_CHECKING, NoReturn, cast
>>>>>>> c7801ae1

import attrs
import pytest

import trio
import trio.testing
from trio.socket import AF_INET, IPPROTO_TCP, SOCK_STREAM

from .._highlevel_socket import SocketListener
from .._highlevel_ssl_helpers import (
    open_ssl_over_tcp_listeners,
    open_ssl_over_tcp_stream,
    serve_ssl_over_tcp,
)
from .._ssl import SSLListener

# using noqa because linters don't understand how pytest fixtures work.
from .test_ssl import SERVER_CTX, client_ctx  # noqa: F401

if TYPE_CHECKING:
    from socket import AddressFamily, SocketKind
    from ssl import SSLContext

    from trio.abc import Stream


async def echo_handler(stream: Stream) -> None:
    async with stream:
        try:
            while True:
                data = await stream.receive_some(10000)
                if not data:
                    break
                await stream.send_all(data)
        except trio.BrokenResourceError:
            pass


# Resolver that always returns the given sockaddr, no matter what host/port
# you ask for.
@attrs.define(slots=False)
class FakeHostnameResolver(trio.abc.HostnameResolver):
    sockaddr: tuple[str, int] | tuple[str, int, int, int]

    async def getaddrinfo(
        self,
        host: bytes | None,
        port: bytes | str | int | None,
        family: int = 0,
        type: int = 0,
        proto: int = 0,
        flags: int = 0,
    ) -> list[
        tuple[
            AddressFamily,
            SocketKind,
            int,
            str,
            tuple[str, int] | tuple[str, int, int, int],
        ]
    ]:
        return [(AF_INET, SOCK_STREAM, IPPROTO_TCP, "", self.sockaddr)]

    async def getnameinfo(
        self,
<<<<<<< HEAD
        *args: tuple[str, int] | tuple[str, int, int, int] | int,
    ) -> NoReturn:  # pragma: no cover
=======
        sockaddr: tuple[str, int] | tuple[str, int, int, int],
        flags: int,
    ) -> NoReturn:
>>>>>>> c7801ae1
        raise NotImplementedError


# This uses serve_ssl_over_tcp, which uses open_ssl_over_tcp_listeners...
# using noqa because linters don't understand how pytest fixtures work.
async def test_open_ssl_over_tcp_stream_and_everything_else(
    client_ctx: SSLContext,  # noqa: F811 # linters doesn't understand fixture
) -> None:
    async with trio.open_nursery() as nursery:
        # TODO: this function wraps an SSLListener around a SocketListener, this is illegal
        # according to current type hints, and probably for good reason. But there should
        # maybe be a different wrapper class/function that could be used instead?
        value = await nursery.start(
            partial(
                serve_ssl_over_tcp,
                echo_handler,
                0,
                SERVER_CTX,
                host="127.0.0.1",
            ),
        )
        assert isinstance(value, list)
        res = cast(list[SSLListener[SocketListener]], value)  # type: ignore[type-var]
        (listener,) = res
        async with listener:
            # listener.transport_listener is of type Listener[Stream]
            tp_listener: SocketListener = listener.transport_listener  # type: ignore[assignment]

            sockaddr = tp_listener.socket.getsockname()
            hostname_resolver = FakeHostnameResolver(sockaddr)
            trio.socket.set_custom_hostname_resolver(hostname_resolver)

            # We don't have the right trust set up
            # (checks that ssl_context=None is doing some validation)
            stream = await open_ssl_over_tcp_stream("trio-test-1.example.org", 80)
            async with stream:
                with pytest.raises(trio.BrokenResourceError):
                    await stream.do_handshake()

            # We have the trust but not the hostname
            # (checks custom ssl_context + hostname checking)
            stream = await open_ssl_over_tcp_stream(
                "xyzzy.example.org",
                80,
                ssl_context=client_ctx,
            )
            async with stream:
                with pytest.raises(trio.BrokenResourceError):
                    await stream.do_handshake()

            # This one should work!
            stream = await open_ssl_over_tcp_stream(
                "trio-test-1.example.org",
                80,
                ssl_context=client_ctx,
            )
            async with stream:
                assert isinstance(stream, trio.SSLStream)
                assert stream.server_hostname == "trio-test-1.example.org"
                await stream.send_all(b"x")
                assert await stream.receive_some(1) == b"x"

            # Check https_compatible settings are being passed through
            assert not stream._https_compatible
            stream = await open_ssl_over_tcp_stream(
                "trio-test-1.example.org",
                80,
                ssl_context=client_ctx,
                https_compatible=True,
                # also, smoke test happy_eyeballs_delay
                happy_eyeballs_delay=1,
            )
            async with stream:
                assert stream._https_compatible

            # Stop the echo server
            nursery.cancel_scope.cancel()


async def test_open_ssl_over_tcp_listeners() -> None:
    (listener,) = await open_ssl_over_tcp_listeners(0, SERVER_CTX, host="127.0.0.1")
    async with listener:
        assert isinstance(listener, trio.SSLListener)
        tl = listener.transport_listener
        assert isinstance(tl, trio.SocketListener)
        assert tl.socket.getsockname()[0] == "127.0.0.1"

        assert not listener._https_compatible

    (listener,) = await open_ssl_over_tcp_listeners(
        0,
        SERVER_CTX,
        host="127.0.0.1",
        https_compatible=True,
    )
    async with listener:
        assert listener._https_compatible<|MERGE_RESOLUTION|>--- conflicted
+++ resolved
@@ -1,11 +1,7 @@
 from __future__ import annotations
 
 from functools import partial
-<<<<<<< HEAD
-from typing import TYPE_CHECKING, NoReturn
-=======
 from typing import TYPE_CHECKING, NoReturn, cast
->>>>>>> c7801ae1
 
 import attrs
 import pytest
@@ -71,14 +67,9 @@
 
     async def getnameinfo(
         self,
-<<<<<<< HEAD
-        *args: tuple[str, int] | tuple[str, int, int, int] | int,
-    ) -> NoReturn:  # pragma: no cover
-=======
         sockaddr: tuple[str, int] | tuple[str, int, int, int],
         flags: int,
-    ) -> NoReturn:
->>>>>>> c7801ae1
+    ) -> NoReturn:  # pragma: no cover
         raise NotImplementedError
 
 
