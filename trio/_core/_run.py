# coding: utf-8

import functools
import itertools
import logging
import os
import random
import select
import sys
import threading
from collections import deque
<<<<<<< HEAD
from functools import partial
import collections.abc
from contextlib import contextmanager, closing
=======
from contextlib import contextmanager
>>>>>>> 270bf851
import warnings
import weakref
import enum

from contextvars import copy_context
from math import inf
from time import perf_counter

from sniffio import current_async_library_cvar

import attr
from heapq import heapify, heappop, heappush
from sortedcontainers import SortedDict
from outcome import Error, Value, capture

from ._entry_queue import EntryQueue, TrioToken
from ._exceptions import TrioInternalError, RunFinishedError, Cancelled
from ._ki import (
    LOCALS_KEY_KI_PROTECTION_ENABLED,
    KIManager,
    enable_ki_protection,
)
from ._multierror import MultiError
from ._traps import (
    Abort,
    wait_task_rescheduled,
    cancel_shielded_checkpoint,
    CancelShieldedCheckpoint,
    PermanentlyDetachCoroutineObject,
    WaitTaskRescheduled,
)
from ._thread_cache import start_thread_soon
from .. import _core
<<<<<<< HEAD
from .._deprecate import deprecated
from .._util import Final, NoPublicConstructor, coroutine_or_error, name_asyncgen
=======
from .._deprecate import warn_deprecated
from .._util import Final, NoPublicConstructor, coroutine_or_error
>>>>>>> 270bf851

DEADLINE_HEAP_MIN_PRUNE_THRESHOLD = 1000

_NO_SEND = object()


# Decorator to mark methods public. This does nothing by itself, but
# trio/_tools/gen_exports.py looks for it.
def _public(fn):
    return fn


# When running under Hypothesis, we want examples to be reproducible and
# shrinkable.  pytest-trio's Hypothesis integration monkeypatches this
# variable to True, and registers the Random instance _r for Hypothesis
# to manage for each test case, which together should make Trio's task
# scheduling loop deterministic.  We have a test for that, of course.
_ALLOW_DETERMINISTIC_SCHEDULING = False
_r = random.Random()

# Used to log exceptions in instruments and async generator finalizers
INSTRUMENT_LOGGER = logging.getLogger("trio.abc.Instrument")
ASYNCGEN_LOGGER = logging.getLogger("trio.async_generator_errors")


# On 3.7+, Context.run() is implemented in C and doesn't show up in
# tracebacks. On 3.6, we use the contextvars backport, which is
# currently implemented in Python and adds 1 frame to tracebacks. So this
# function is a super-overkill version of "0 if sys.version_info >= (3, 7)
# else 1". But if Context.run ever changes, we'll be ready!
#
# This can all be removed once we drop support for 3.6.
def _count_context_run_tb_frames():
    def function_with_unique_name_xyzzy():
        1 / 0

    ctx = copy_context()
    try:
        ctx.run(function_with_unique_name_xyzzy)
    except ZeroDivisionError as exc:
        tb = exc.__traceback__
        # Skip the frame where we caught it
        tb = tb.tb_next
        count = 0
        while tb.tb_frame.f_code.co_name != "function_with_unique_name_xyzzy":
            tb = tb.tb_next
            count += 1
        return count


CONTEXT_RUN_TB_FRAMES = _count_context_run_tb_frames()


@attr.s(frozen=True, slots=True)
class SystemClock:
    # Add a large random offset to our clock to ensure that if people
    # accidentally call time.perf_counter() directly or start comparing clocks
    # between different runs, then they'll notice the bug quickly:
    offset = attr.ib(factory=lambda: _r.uniform(10000, 200000))

    def start_clock(self):
        pass

    # In cPython 3, on every platform except Windows, perf_counter is
    # exactly the same as time.monotonic; and on Windows, it uses
    # QueryPerformanceCounter instead of GetTickCount64.
    def current_time(self):
        return self.offset + perf_counter()

    def deadline_to_sleep_time(self, deadline):
        return deadline - self.current_time()


class IdlePrimedTypes(enum.Enum):
    WAITING_FOR_IDLE = 1
    AUTOJUMP_CLOCK = 2


################################################################
# CancelScope and friends
################################################################


@attr.s(eq=False, slots=True)
class Deadlines:
    """A container of deadlined cancel scopes.

    Only contains scopes with non-infinite deadlines that are currently
    attached to at least one task.

    """

    # Heap of (deadline, id(CancelScope), CancelScope)
    _heap = attr.ib(factory=list)
    # Count of active deadlines (those that haven't been changed)
    _active = attr.ib(default=0)

    def add(self, deadline, cancel_scope):
        heappush(self._heap, (deadline, id(cancel_scope), cancel_scope))
        self._active += 1

    def remove(self, deadline, cancel_scope):
        self._active -= 1

    def next_deadline(self):
        while self._heap:
            deadline, _, cancel_scope = self._heap[0]
            if deadline == cancel_scope._registered_deadline:
                return deadline
            else:
                # This entry is stale; discard it and try again
                heappop(self._heap)
        return inf

    def _prune(self):
        # In principle, it's possible for a cancel scope to toggle back and
        # forth repeatedly between the same two deadlines, and end up with
        # lots of stale entries that *look* like they're still active, because
        # their deadline is correct, but in fact are redundant. So when
        # pruning we have to eliminate entries with the wrong deadline, *and*
        # eliminate duplicates.
        seen = set()
        pruned_heap = []
        for deadline, tiebreaker, cancel_scope in self._heap:
            if deadline == cancel_scope._registered_deadline:
                if cancel_scope in seen:
                    continue
                seen.add(cancel_scope)
                pruned_heap.append((deadline, tiebreaker, cancel_scope))
        # See test_cancel_scope_deadline_duplicates for a test that exercises
        # this assert:
        assert len(pruned_heap) == self._active
        heapify(pruned_heap)
        self._heap = pruned_heap

    def expire(self, now):
        did_something = False
        while self._heap and self._heap[0][0] <= now:
            deadline, _, cancel_scope = heappop(self._heap)
            if deadline == cancel_scope._registered_deadline:
                did_something = True
                # This implicitly calls self.remove(), so we don't need to
                # decrement _active here
                cancel_scope.cancel()
        # If we've accumulated too many stale entries, then prune the heap to
        # keep it under control. (We only do this occasionally in a batch, to
        # keep the amortized cost down)
        if len(self._heap) > self._active * 2 + DEADLINE_HEAP_MIN_PRUNE_THRESHOLD:
            self._prune()
        return did_something


@attr.s(eq=False, slots=True)
class CancelStatus:
    """Tracks the cancellation status for a contiguous extent
    of code that will become cancelled, or not, as a unit.

    Each task has at all times a single "active" CancelStatus whose
    cancellation state determines whether checkpoints executed in that
    task raise Cancelled. Each 'with CancelScope(...)' context is
    associated with a particular CancelStatus.  When a task enters
    such a context, a CancelStatus is created which becomes the active
    CancelStatus for that task; when the 'with' block is exited, the
    active CancelStatus for that task goes back to whatever it was
    before.

    CancelStatus objects are arranged in a tree whose structure
    mirrors the lexical nesting of the cancel scope contexts.  When a
    CancelStatus becomes cancelled, it notifies all of its direct
    children, who become cancelled in turn (and continue propagating
    the cancellation down the tree) unless they are shielded. (There
    will be at most one such child except in the case of a
    CancelStatus that immediately encloses a nursery.) At the leaves
    of this tree are the tasks themselves, which get woken up to deliver
    an abort when their direct parent CancelStatus becomes cancelled.

    You can think of CancelStatus as being responsible for the
    "plumbing" of cancellations as oppposed to CancelScope which is
    responsible for the origination of them.

    """

    # Our associated cancel scope. Can be any object with attributes
    # `deadline`, `shield`, and `cancel_called`, but in current usage
    # is always a CancelScope object. Must not be None.
    _scope = attr.ib()

    # True iff the tasks in self._tasks should receive cancellations
    # when they checkpoint. Always True when scope.cancel_called is True;
    # may also be True due to a cancellation propagated from our
    # parent.  Unlike scope.cancel_called, this does not necessarily stay
    # true once it becomes true. For example, we might become
    # effectively cancelled due to the cancel scope two levels out
    # becoming cancelled, but then the cancel scope one level out
    # becomes shielded so we're not effectively cancelled anymore.
    effectively_cancelled = attr.ib(default=False)

    # The CancelStatus whose cancellations can propagate to us; we
    # become effectively cancelled when they do, unless scope.shield
    # is True.  May be None (for the outermost CancelStatus in a call
    # to trio.run(), briefly during TaskStatus.started(), or during
    # recovery from mis-nesting of cancel scopes).
    _parent = attr.ib(default=None, repr=False)

    # All of the CancelStatuses that have this CancelStatus as their parent.
    _children = attr.ib(factory=set, init=False, repr=False)

    # Tasks whose cancellation state is currently tied directly to
    # the cancellation state of this CancelStatus object. Don't modify
    # this directly; instead, use Task._activate_cancel_status().
    # Invariant: all(task._cancel_status is self for task in self._tasks)
    _tasks = attr.ib(factory=set, init=False, repr=False)

    # Set to True on still-active cancel statuses that are children
    # of a cancel status that's been closed. This is used to permit
    # recovery from mis-nested cancel scopes (well, at least enough
    # recovery to show a useful traceback).
    abandoned_by_misnesting = attr.ib(default=False, init=False, repr=False)

    def __attrs_post_init__(self):
        if self._parent is not None:
            self._parent._children.add(self)
            self.recalculate()

    # parent/children/tasks accessors are used by TaskStatus.started()

    @property
    def parent(self):
        return self._parent

    @parent.setter
    def parent(self, parent):
        if self._parent is not None:
            self._parent._children.remove(self)
        self._parent = parent
        if self._parent is not None:
            self._parent._children.add(self)
            self.recalculate()

    @property
    def children(self):
        return frozenset(self._children)

    @property
    def tasks(self):
        return frozenset(self._tasks)

    def encloses(self, other):
        """Returns true if this cancel status is a direct or indirect
        parent of cancel status *other*, or if *other* is *self*.
        """
        while other is not None:
            if other is self:
                return True
            other = other.parent
        return False

    def close(self):
        self.parent = None  # now we're not a child of self.parent anymore
        if self._tasks or self._children:
            # Cancel scopes weren't exited in opposite order of being
            # entered. CancelScope._close() deals with raising an error
            # if appropriate; our job is to leave things in a reasonable
            # state for unwinding our dangling children. We choose to leave
            # this part of the CancelStatus tree unlinked from everyone
            # else, cancelled, and marked so that exiting a CancelScope
            # within the abandoned subtree doesn't affect the active
            # CancelStatus. Note that it's possible for us to get here
            # without CancelScope._close() raising an error, if a
            # nursery's cancel scope is closed within the nursery's
            # nested child and no other cancel scopes are involved,
            # but in that case task_exited() will deal with raising
            # the error.
            self._mark_abandoned()

            # Since our CancelScope is about to forget about us, and we
            # have no parent anymore, there's nothing left to call
            # recalculate(). So, we can stay cancelled by setting
            # effectively_cancelled and updating our children.
            self.effectively_cancelled = True
            for task in self._tasks:
                task._attempt_delivery_of_any_pending_cancel()
            for child in self._children:
                child.recalculate()

    @property
    def parent_cancellation_is_visible_to_us(self):
        return (
            self._parent is not None
            and not self._scope.shield
            and self._parent.effectively_cancelled
        )

    def recalculate(self):
        # This does a depth-first traversal over this and descendent cancel
        # statuses, to ensure their state is up-to-date. It's basically a
        # recursive algorithm, but we use an explicit stack to avoid any
        # issues with stack overflow.
        todo = [self]
        while todo:
            current = todo.pop()
            new_state = (
                current._scope.cancel_called
                or current.parent_cancellation_is_visible_to_us
            )
            if new_state != current.effectively_cancelled:
                current.effectively_cancelled = new_state
                if new_state:
                    for task in current._tasks:
                        task._attempt_delivery_of_any_pending_cancel()
                todo.extend(current._children)

    def _mark_abandoned(self):
        self.abandoned_by_misnesting = True
        for child in self._children:
            child._mark_abandoned()

    def effective_deadline(self):
        if self.effectively_cancelled:
            return -inf
        if self._parent is None or self._scope.shield:
            return self._scope.deadline
        return min(self._scope.deadline, self._parent.effective_deadline())


MISNESTING_ADVICE = """
This is probably a bug in your code, that has caused Trio's internal state to
become corrupted. We'll do our best to recover, but from now on there are
no guarantees.

Typically this is caused by one of the following:
  - yielding within a generator or async generator that's opened a cancel
    scope or nursery (unless the generator is a @contextmanager or
    @asynccontextmanager); see https://github.com/python-trio/trio/issues/638
  - manually calling __enter__ or __exit__ on a trio.CancelScope, or
    __aenter__ or __aexit__ on the object returned by trio.open_nursery();
    doing so correctly is difficult and you should use @[async]contextmanager
    instead, or maybe [Async]ExitStack
  - using [Async]ExitStack to interleave the entries/exits of cancel scopes
    and/or nurseries in a way that couldn't be achieved by some nesting of
    'with' and 'async with' blocks
  - using the low-level coroutine object protocol to execute some parts of
    an async function in a different cancel scope/nursery context than
    other parts
If you don't believe you're doing any of these things, please file a bug:
https://github.com/python-trio/trio/issues/new
"""


@attr.s(eq=False, repr=False, slots=True)
class CancelScope(metaclass=Final):
    """A *cancellation scope*: the link between a unit of cancellable
    work and Trio's cancellation system.

    A :class:`CancelScope` becomes associated with some cancellable work
    when it is used as a context manager surrounding that work::

        cancel_scope = trio.CancelScope()
        ...
        with cancel_scope:
            await long_running_operation()

    Inside the ``with`` block, a cancellation of ``cancel_scope`` (via
    a call to its :meth:`cancel` method or via the expiry of its
    :attr:`deadline`) will immediately interrupt the
    ``long_running_operation()`` by raising :exc:`Cancelled` at its
    next :ref:`checkpoint <checkpoints>`.

    The context manager ``__enter__`` returns the :class:`CancelScope`
    object itself, so you can also write ``with trio.CancelScope() as
    cancel_scope:``.

    If a cancel scope becomes cancelled before entering its ``with`` block,
    the :exc:`Cancelled` exception will be raised at the first
    checkpoint inside the ``with`` block. This allows a
    :class:`CancelScope` to be created in one :ref:`task <tasks>` and
    passed to another, so that the first task can later cancel some work
    inside the second.

    Cancel scopes are not reusable or reentrant; that is, each cancel
    scope can be used for at most one ``with`` block.  (You'll get a
    :exc:`RuntimeError` if you violate this rule.)

    The :class:`CancelScope` constructor takes initial values for the
    cancel scope's :attr:`deadline` and :attr:`shield` attributes; these
    may be freely modified after construction, whether or not the scope
    has been entered yet, and changes take immediate effect.
    """

    _cancel_status = attr.ib(default=None, init=False)
    _has_been_entered = attr.ib(default=False, init=False)
    _registered_deadline = attr.ib(default=inf, init=False)
    _cancel_called = attr.ib(default=False, init=False)
    cancelled_caught = attr.ib(default=False, init=False)

    # Constructor arguments:
    _deadline = attr.ib(default=inf, kw_only=True)
    _shield = attr.ib(default=False, kw_only=True)

    @enable_ki_protection
    def __enter__(self):
        task = _core.current_task()
        if self._has_been_entered:
            raise RuntimeError(
                "Each CancelScope may only be used for a single 'with' block"
            )
        self._has_been_entered = True
        if current_time() >= self._deadline:
            self.cancel()
        with self._might_change_registered_deadline():
            self._cancel_status = CancelStatus(scope=self, parent=task._cancel_status)
            task._activate_cancel_status(self._cancel_status)
        return self

    def _exc_filter(self, exc):
        if isinstance(exc, Cancelled):
            self.cancelled_caught = True
            return None
        return exc

    def _close(self, exc):
        if self._cancel_status is None:
            new_exc = RuntimeError(
                "Cancel scope stack corrupted: attempted to exit {!r} "
                "which had already been exited".format(self)
            )
            new_exc.__context__ = exc
            return new_exc
        scope_task = current_task()
        if scope_task._cancel_status is not self._cancel_status:
            # Cancel scope mis-nesting: this cancel scope isn't the most
            # recently opened by this task (that's still open). That is,
            # our assumptions about context managers forming a stack
            # have been violated. Try and make the best of it.
            if self._cancel_status.abandoned_by_misnesting:
                # We are an inner cancel scope that was still active when
                # some outer scope was closed. The closure of that outer
                # scope threw an error, so we don't need to throw another
                # one; it would just confuse the traceback.
                pass
            elif not self._cancel_status.encloses(scope_task._cancel_status):
                # This task isn't even indirectly contained within the
                # cancel scope it's trying to close. Raise an error
                # without changing any state.
                new_exc = RuntimeError(
                    "Cancel scope stack corrupted: attempted to exit {!r} "
                    "from unrelated {!r}\n{}".format(
                        self, scope_task, MISNESTING_ADVICE
                    )
                )
                new_exc.__context__ = exc
                return new_exc
            else:
                # Otherwise, there's some inner cancel scope(s) that
                # we're abandoning by closing this outer one.
                # CancelStatus.close() will take care of the plumbing;
                # we just need to make sure we don't let the error
                # pass silently.
                new_exc = RuntimeError(
                    "Cancel scope stack corrupted: attempted to exit {!r} "
                    "in {!r} that's still within its child {!r}\n{}".format(
                        self,
                        scope_task,
                        scope_task._cancel_status._scope,
                        MISNESTING_ADVICE,
                    )
                )
                new_exc.__context__ = exc
                exc = new_exc
                scope_task._activate_cancel_status(self._cancel_status.parent)
        else:
            scope_task._activate_cancel_status(self._cancel_status.parent)
        if (
            exc is not None
            and self._cancel_status.effectively_cancelled
            and not self._cancel_status.parent_cancellation_is_visible_to_us
        ):
            exc = MultiError.filter(self._exc_filter, exc)
        self._cancel_status.close()
        with self._might_change_registered_deadline():
            self._cancel_status = None
        return exc

    @enable_ki_protection
    def __exit__(self, etype, exc, tb):
        # NB: NurseryManager calls _close() directly rather than __exit__(),
        # so __exit__() must be just _close() plus this logic for adapting
        # the exception-filtering result to the context manager API.

        # Tracebacks show the 'raise' line below out of context, so let's give
        # this variable a name that makes sense out of context.
        remaining_error_after_cancel_scope = self._close(exc)
        if remaining_error_after_cancel_scope is None:
            return True
        elif remaining_error_after_cancel_scope is exc:
            return False
        else:
            # Copied verbatim from MultiErrorCatcher.  Python doesn't
            # allow us to encapsulate this __context__ fixup.
            old_context = remaining_error_after_cancel_scope.__context__
            try:
                raise remaining_error_after_cancel_scope
            finally:
                _, value, _ = sys.exc_info()
                assert value is remaining_error_after_cancel_scope
                value.__context__ = old_context

    def __repr__(self):
        if self._cancel_status is not None:
            binding = "active"
        elif self._has_been_entered:
            binding = "exited"
        else:
            binding = "unbound"

        if self._cancel_called:
            state = ", cancelled"
        elif self._deadline == inf:
            state = ""
        else:
            try:
                now = current_time()
            except RuntimeError:  # must be called from async context
                state = ""
            else:
                state = ", deadline is {:.2f} seconds {}".format(
                    abs(self._deadline - now),
                    "from now" if self._deadline >= now else "ago",
                )

        return "<trio.CancelScope at {:#x}, {}{}>".format(id(self), binding, state)

    @contextmanager
    @enable_ki_protection
    def _might_change_registered_deadline(self):
        try:
            yield
        finally:
            old = self._registered_deadline
            if self._cancel_status is None or self._cancel_called:
                new = inf
            else:
                new = self._deadline
            if old != new:
                self._registered_deadline = new
                runner = GLOBAL_RUN_CONTEXT.runner
                if runner.is_guest:
                    old_next_deadline = runner.deadlines.next_deadline()
                if old != inf:
                    runner.deadlines.remove(old, self)
                if new != inf:
                    runner.deadlines.add(new, self)
                if runner.is_guest:
                    new_next_deadline = runner.deadlines.next_deadline()
                    if old_next_deadline != new_next_deadline:
                        runner.force_guest_tick_asap()

    @property
    def deadline(self):
        """Read-write, :class:`float`. An absolute time on the current
        run's clock at which this scope will automatically become
        cancelled. You can adjust the deadline by modifying this
        attribute, e.g.::

           # I need a little more time!
           cancel_scope.deadline += 30

        Note that for efficiency, the core run loop only checks for
        expired deadlines every once in a while. This means that in
        certain cases there may be a short delay between when the clock
        says the deadline should have expired, and when checkpoints
        start raising :exc:`~trio.Cancelled`. This is a very obscure
        corner case that you're unlikely to notice, but we document it
        for completeness. (If this *does* cause problems for you, of
        course, then `we want to know!
        <https://github.com/python-trio/trio/issues>`__)

        Defaults to :data:`math.inf`, which means "no deadline", though
        this can be overridden by the ``deadline=`` argument to
        the :class:`~trio.CancelScope` constructor.
        """
        return self._deadline

    @deadline.setter
    def deadline(self, new_deadline):
        with self._might_change_registered_deadline():
            self._deadline = float(new_deadline)

    @property
    def shield(self):
        """Read-write, :class:`bool`, default :data:`False`. So long as
        this is set to :data:`True`, then the code inside this scope
        will not receive :exc:`~trio.Cancelled` exceptions from scopes
        that are outside this scope. They can still receive
        :exc:`~trio.Cancelled` exceptions from (1) this scope, or (2)
        scopes inside this scope. You can modify this attribute::

           with trio.CancelScope() as cancel_scope:
               cancel_scope.shield = True
               # This cannot be interrupted by any means short of
               # killing the process:
               await sleep(10)

               cancel_scope.shield = False
               # Now this can be cancelled normally:
               await sleep(10)

        Defaults to :data:`False`, though this can be overridden by the
        ``shield=`` argument to the :class:`~trio.CancelScope` constructor.
        """
        return self._shield

    @shield.setter
    @enable_ki_protection
    def shield(self, new_value):
        if not isinstance(new_value, bool):
            raise TypeError("shield must be a bool")
        self._shield = new_value
        if self._cancel_status is not None:
            self._cancel_status.recalculate()

    @enable_ki_protection
    def cancel(self):
        """Cancels this scope immediately.

        This method is idempotent, i.e., if the scope was already
        cancelled then this method silently does nothing.
        """
        if self._cancel_called:
            return
        with self._might_change_registered_deadline():
            self._cancel_called = True
        if self._cancel_status is not None:
            self._cancel_status.recalculate()

    @property
    def cancel_called(self):
        """Readonly :class:`bool`. Records whether cancellation has been
        requested for this scope, either by an explicit call to
        :meth:`cancel` or by the deadline expiring.

        This attribute being True does *not* necessarily mean that the
        code within the scope has been, or will be, affected by the
        cancellation. For example, if :meth:`cancel` was called after
        the last checkpoint in the ``with`` block, when it's too late to
        deliver a :exc:`~trio.Cancelled` exception, then this attribute
        will still be True.

        This attribute is mostly useful for debugging and introspection.
        If you want to know whether or not a chunk of code was actually
        cancelled, then :attr:`cancelled_caught` is usually more
        appropriate.
        """
        if self._cancel_status is not None or not self._has_been_entered:
            # Scope is active or not yet entered: make sure cancel_called
            # is true if the deadline has passed. This shouldn't
            # be able to actually change behavior, since we check for
            # deadline expiry on scope entry and at every checkpoint,
            # but it makes the value returned by cancel_called more
            # closely match expectations.
            if not self._cancel_called and current_time() >= self._deadline:
                self.cancel()
        return self._cancel_called


################################################################
# Nursery and friends
################################################################


# This code needs to be read alongside the code from Nursery.start to make
# sense.
@attr.s(eq=False, hash=False, repr=False)
class _TaskStatus:
    _old_nursery = attr.ib()
    _new_nursery = attr.ib()
    _called_started = attr.ib(default=False)
    _value = attr.ib(default=None)

    def __repr__(self):
        return "<Task status object at {:#x}>".format(id(self))

    def started(self, value=None):
        if self._called_started:
            raise RuntimeError("called 'started' twice on the same task status")
        self._called_started = True
        self._value = value

        # If the old nursery is cancelled, then quietly quit now; the child
        # will eventually exit on its own, and we don't want to risk moving
        # children that might have propagating Cancelled exceptions into
        # a place with no cancelled cancel scopes to catch them.
        if self._old_nursery._cancel_status.effectively_cancelled:
            return

        # Can't be closed, b/c we checked in start() and then _pending_starts
        # should keep it open.
        assert not self._new_nursery._closed

        # Move tasks from the old nursery to the new
        tasks = self._old_nursery._children
        self._old_nursery._children = set()
        for task in tasks:
            task._parent_nursery = self._new_nursery
            task._eventual_parent_nursery = None
            self._new_nursery._children.add(task)

        # Move all children of the old nursery's cancel status object
        # to be underneath the new nursery instead. This includes both
        # tasks and child cancel status objects.
        # NB: If the new nursery is cancelled, reparenting a cancel
        # status to be underneath it can invoke an abort_fn, which might
        # do something evil like cancel the old nursery. We thus break
        # everything off from the old nursery before we start attaching
        # anything to the new.
        cancel_status_children = self._old_nursery._cancel_status.children
        cancel_status_tasks = set(self._old_nursery._cancel_status.tasks)
        cancel_status_tasks.discard(self._old_nursery._parent_task)
        for cancel_status in cancel_status_children:
            cancel_status.parent = None
        for task in cancel_status_tasks:
            task._activate_cancel_status(None)
        for cancel_status in cancel_status_children:
            cancel_status.parent = self._new_nursery._cancel_status
        for task in cancel_status_tasks:
            task._activate_cancel_status(self._new_nursery._cancel_status)

        # That should have removed all the children from the old nursery
        assert not self._old_nursery._children

        # And finally, poke the old nursery so it notices that all its
        # children have disappeared and can exit.
        self._old_nursery._check_nursery_closed()


class NurseryManager:
    """Nursery context manager.

    Note we explicitly avoid @asynccontextmanager and @async_generator
    since they add a lot of extraneous stack frames to exceptions, as
    well as cause problematic behavior with handling of StopIteration
    and StopAsyncIteration.

    """

    @enable_ki_protection
    async def __aenter__(self):
        self._scope = CancelScope()
        self._scope.__enter__()
        self._nursery = Nursery._create(current_task(), self._scope)
        return self._nursery

    @enable_ki_protection
    async def __aexit__(self, etype, exc, tb):
        new_exc = await self._nursery._nested_child_finished(exc)
        # Tracebacks show the 'raise' line below out of context, so let's give
        # this variable a name that makes sense out of context.
        combined_error_from_nursery = self._scope._close(new_exc)
        if combined_error_from_nursery is None:
            return True
        elif combined_error_from_nursery is exc:
            return False
        else:
            # Copied verbatim from MultiErrorCatcher.  Python doesn't
            # allow us to encapsulate this __context__ fixup.
            old_context = combined_error_from_nursery.__context__
            try:
                raise combined_error_from_nursery
            finally:
                _, value, _ = sys.exc_info()
                assert value is combined_error_from_nursery
                value.__context__ = old_context

    def __enter__(self):
        raise RuntimeError(
            "use 'async with open_nursery(...)', not 'with open_nursery(...)'"
        )

    def __exit__(self):  # pragma: no cover
        assert False, """Never called, but should be defined"""


def open_nursery():
    """Returns an async context manager which must be used to create a
    new `Nursery`.

    It does not block on entry; on exit it blocks until all child tasks
    have exited.

    """
    return NurseryManager()


class Nursery(metaclass=NoPublicConstructor):
    """A context which may be used to spawn (or cancel) child tasks.

    Not constructed directly, use `open_nursery` instead.

    The nursery will remain open until all child tasks have completed,
    or until it is cancelled, at which point it will cancel all its
    remaining child tasks and close.

    Nurseries ensure the absence of orphaned Tasks, since all running
    tasks will belong to an open Nursery.

    Attributes:
        cancel_scope:
            Creating a nursery also implicitly creates a cancellation scope,
            which is exposed as the :attr:`cancel_scope` attribute. This is
            used internally to implement the logic where if an error occurs
            then ``__aexit__`` cancels all children, but you can use it for
            other things, e.g. if you want to explicitly cancel all children
            in response to some external event.
    """

    def __init__(self, parent_task, cancel_scope):
        self._parent_task = parent_task
        parent_task._child_nurseries.append(self)
        # the cancel status that children inherit - we take a snapshot, so it
        # won't be affected by any changes in the parent.
        self._cancel_status = parent_task._cancel_status
        # the cancel scope that directly surrounds us; used for cancelling all
        # children.
        self.cancel_scope = cancel_scope
        assert self.cancel_scope._cancel_status is self._cancel_status
        self._children = set()
        self._pending_excs = []
        # The "nested child" is how this code refers to the contents of the
        # nursery's 'async with' block, which acts like a child Task in all
        # the ways we can make it.
        self._nested_child_running = True
        self._parent_waiting_in_aexit = False
        self._pending_starts = 0
        self._closed = False

    @property
    def child_tasks(self):
        """(`frozenset`): Contains all the child :class:`~trio.lowlevel.Task`
        objects which are still running."""
        return frozenset(self._children)

    @property
    def parent_task(self):
        "(`~trio.lowlevel.Task`):  The Task that opened this nursery."
        return self._parent_task

    def _add_exc(self, exc):
        self._pending_excs.append(exc)
        self.cancel_scope.cancel()

    def _check_nursery_closed(self):
        if not any([self._nested_child_running, self._children, self._pending_starts]):
            self._closed = True
            if self._parent_waiting_in_aexit:
                self._parent_waiting_in_aexit = False
                GLOBAL_RUN_CONTEXT.runner.reschedule(self._parent_task)

    def _child_finished(self, task, outcome):
        self._children.remove(task)
        if isinstance(outcome, Error):
            self._add_exc(outcome.error)
        self._check_nursery_closed()

    async def _nested_child_finished(self, nested_child_exc):
        """Returns MultiError instance if there are pending exceptions."""
        if nested_child_exc is not None:
            self._add_exc(nested_child_exc)
        self._nested_child_running = False
        self._check_nursery_closed()

        if not self._closed:
            # If we get cancelled (or have an exception injected, like
            # KeyboardInterrupt), then save that, but still wait until our
            # children finish.
            def aborted(raise_cancel):
                self._add_exc(capture(raise_cancel).error)
                return Abort.FAILED

            self._parent_waiting_in_aexit = True
            await wait_task_rescheduled(aborted)
        else:
            # Nothing to wait for, so just execute a checkpoint -- but we
            # still need to mix any exception (e.g. from an external
            # cancellation) in with the rest of our exceptions.
            try:
                await checkpoint()
            except BaseException as exc:
                self._add_exc(exc)

        popped = self._parent_task._child_nurseries.pop()
        assert popped is self
        if self._pending_excs:
            return MultiError(self._pending_excs)

    def start_soon(self, async_fn, *args, name=None):
        """Creates a child task, scheduling ``await async_fn(*args)``.

        This and :meth:`start` are the two fundamental methods for
        creating concurrent tasks in Trio.

        Note that this is *not* an async function and you don't use await
        when calling it. It sets up the new task, but then returns
        immediately, *before* it has a chance to run. The new task won’t
        actually get a chance to do anything until some later point when
        you execute a checkpoint and the scheduler decides to run it.
        If you want to run a function and immediately wait for its result,
        then you don't need a nursery; just use ``await async_fn(*args)``.
        If you want to wait for the task to initialize itself before
        continuing, see :meth:`start`.

        It's possible to pass a nursery object into another task, which
        allows that task to start new child tasks in the first task's
        nursery.

        The child task inherits its parent nursery's cancel scopes.

        Args:
            async_fn: An async callable.
            args: Positional arguments for ``async_fn``. If you want
                  to pass keyword arguments, use
                  :func:`functools.partial`.
            name: The name for this task. Only used for
                  debugging/introspection
                  (e.g. ``repr(task_obj)``). If this isn't a string,
                  :meth:`start_soon` will try to make it one. A
                  common use case is if you're wrapping a function
                  before spawning a new task, you might pass the
                  original function as the ``name=`` to make
                  debugging easier.

        Returns:
            True if successful, False otherwise.

        Raises:
            RuntimeError: If this nursery is no longer open
                          (i.e. its ``async with`` block has
                          exited).
        """
        GLOBAL_RUN_CONTEXT.runner.spawn_impl(async_fn, args, self, name)

    async def start(self, async_fn, *args, name=None):
        r""" Creates and initalizes a child task.

        Like :meth:`start_soon`, but blocks until the new task has
        finished initializing itself, and optionally returns some
        information from it.

        The ``async_fn`` must accept a ``task_status`` keyword argument,
        and it must make sure that it (or someone) eventually calls
        ``task_status.started()``.

        The conventional way to define ``async_fn`` is like::

            async def async_fn(arg1, arg2, \*, task_status=trio.TASK_STATUS_IGNORED):
                ...
                task_status.started()
                ...

        :attr:`trio.TASK_STATUS_IGNORED` is a special global object with
        a do-nothing ``started`` method. This way your function supports
        being called either like ``await nursery.start(async_fn, arg1,
        arg2)`` or directly like ``await async_fn(arg1, arg2)``, and
        either way it can call ``task_status.started()`` without
        worrying about which mode it's in. Defining your function like
        this will make it obvious to readers that it supports being used
        in both modes.

        Before the child calls ``task_status.started()``, it's
        effectively run underneath the call to :meth:`start`: if it
        raises an exception then that exception is reported by
        :meth:`start`, and does *not* propagate out of the nursery. If
        :meth:`start` is cancelled, then the child task is also
        cancelled.

        When the child calls ``task_status.started()``, it's moved out
        from underneath :meth:`start` and into the given nursery.

        If the child task passes a value to
        ``task_status.started(value)``, then :meth:`start` returns this
        value. Otherwise it returns ``None``.
        """
        if self._closed:
            raise RuntimeError("Nursery is closed to new arrivals")
        try:
            self._pending_starts += 1
            async with open_nursery() as old_nursery:
                task_status = _TaskStatus(old_nursery, self)
                thunk = partial(async_fn, task_status=task_status)
                task = GLOBAL_RUN_CONTEXT.runner.spawn_impl(
                    thunk, args, old_nursery, name
                )
                task._eventual_parent_nursery = self
                # Wait for either _TaskStatus.started or an exception to
                # cancel this nursery:
            # If we get here, then the child either got reparented or exited
            # normally. The complicated logic is all in _TaskStatus.started().
            # (Any exceptions propagate directly out of the above.)
            if not task_status._called_started:
                raise RuntimeError("child exited without calling task_status.started()")
            return task_status._value
        finally:
            self._pending_starts -= 1
            self._check_nursery_closed()

    def __del__(self):
        assert not self._children


################################################################
# Task and friends
################################################################


@attr.s(eq=False, hash=False, repr=False)
class Task(metaclass=NoPublicConstructor):
    _parent_nursery = attr.ib()
    coro = attr.ib()
    _runner = attr.ib()
    name = attr.ib()
    # PEP 567 contextvars context
    context = attr.ib()
    _counter = attr.ib(init=False, factory=itertools.count().__next__)

    # Invariant:
    # - for unscheduled tasks, _next_send_fn and _next_send are both None
    # - for scheduled tasks, _next_send_fn(_next_send) resumes the task;
    #   usually _next_send_fn is self.coro.send and _next_send is an
    #   Outcome. When recovering from a foreign await, _next_send_fn is
    #   self.coro.throw and _next_send is an exception. _next_send_fn
    #   will effectively be at the top of every task's call stack, so
    #   it should be written in C if you don't want to pollute Trio
    #   tracebacks with extraneous frames.
    # - for scheduled tasks, custom_sleep_data is None
    # Tasks start out unscheduled.
    _next_send_fn = attr.ib(default=None)
    _next_send = attr.ib(default=None)
    _abort_func = attr.ib(default=None)
    custom_sleep_data = attr.ib(default=None)

    # For introspection and nursery.start()
    _child_nurseries = attr.ib(factory=list)
    _eventual_parent_nursery = attr.ib(default=None)

    # these are counts of how many cancel/schedule points this task has
    # executed, for assert{_no,}_checkpoints
    # XX maybe these should be exposed as part of a statistics() method?
    _cancel_points = attr.ib(default=0)
    _schedule_points = attr.ib(default=0)

    def __repr__(self):
        return "<Task {!r} at {:#x}>".format(self.name, id(self))

    @property
    def parent_nursery(self):
        """The nursery this task is inside (or None if this is the "init"
        task).

        Example use case: drawing a visualization of the task tree in a
        debugger.

        """
        return self._parent_nursery

    @property
    def eventual_parent_nursery(self):
        """The nursery this task will be inside after it calls
        ``task_status.started()``.

        If this task has already called ``started()``, or if it was not
        spawned using `nursery.start() <trio.Nursery.start>`, then
        its `eventual_parent_nursery` is ``None``.

        """
        return self._eventual_parent_nursery

    @property
    def child_nurseries(self):
        """The nurseries this task contains.

        This is a list, with outer nurseries before inner nurseries.

        """
        return list(self._child_nurseries)

    ################
    # Cancellation
    ################

    # The CancelStatus object that is currently active for this task.
    # Don't change this directly; instead, use _activate_cancel_status().
    _cancel_status = attr.ib(default=None, repr=False)

    def _activate_cancel_status(self, cancel_status):
        if self._cancel_status is not None:
            self._cancel_status._tasks.remove(self)
        self._cancel_status = cancel_status
        if self._cancel_status is not None:
            self._cancel_status._tasks.add(self)
            if self._cancel_status.effectively_cancelled:
                self._attempt_delivery_of_any_pending_cancel()

    def _attempt_abort(self, raise_cancel):
        # Either the abort succeeds, in which case we will reschedule the
        # task, or else it fails, in which case it will worry about
        # rescheduling itself (hopefully eventually calling reraise to raise
        # the given exception, but not necessarily).
        success = self._abort_func(raise_cancel)
        if type(success) is not Abort:
            raise TrioInternalError("abort function must return Abort enum")
        # We only attempt to abort once per blocking call, regardless of
        # whether we succeeded or failed.
        self._abort_func = None
        if success is Abort.SUCCEEDED:
            self._runner.reschedule(self, capture(raise_cancel))

    def _attempt_delivery_of_any_pending_cancel(self):
        if self._abort_func is None:
            return
        if not self._cancel_status.effectively_cancelled:
            return

        def raise_cancel():
            raise Cancelled._create()

        self._attempt_abort(raise_cancel)

    def _attempt_delivery_of_pending_ki(self):
        assert self._runner.ki_pending
        if self._abort_func is None:
            return

        def raise_cancel():
            self._runner.ki_pending = False
            raise KeyboardInterrupt

        self._attempt_abort(raise_cancel)


################################################################
# The central Runner object
################################################################

GLOBAL_RUN_CONTEXT = threading.local()


@attr.s(frozen=True)
class _RunStatistics:
    tasks_living = attr.ib()
    tasks_runnable = attr.ib()
    seconds_to_next_deadline = attr.ib()
    io_statistics = attr.ib()
    run_sync_soon_queue_size = attr.ib()


# This holds all the state that gets trampolined back and forth between
# callbacks when we're running in guest mode.
#
# It has to be a separate object from Runner, and Runner *cannot* hold
# references to it (directly or indirectly)!
#
# The idea is that we want a chance to detect if our host loop quits and stops
# driving us forward. We detect that by unrolled_run_gen being garbage
# collected, and hitting its 'except GeneratorExit:' block. So this only
# happens if unrolled_run_gen is GCed.
#
# The Runner state is referenced from the global GLOBAL_RUN_CONTEXT. The only
# way it gets *un*referenced is by unrolled_run_gen completing, e.g. by being
# GCed. But if Runner has a direct or indirect reference to it, and the host
# loop has abandoned it, then this will never happen!
#
# So this object can reference Runner, but Runner can't reference it. The only
# references to it are the "in flight" callback chain on the host loop /
# worker thread.
@attr.s(eq=False, hash=False, slots=True)
class GuestState:
    runner = attr.ib()
    run_sync_soon_threadsafe = attr.ib()
    run_sync_soon_not_threadsafe = attr.ib()
    done_callback = attr.ib()
    unrolled_run_gen = attr.ib()
    unrolled_run_next_send = attr.ib(factory=lambda: Value(None))

    def guest_tick(self):
        try:
            timeout = self.unrolled_run_next_send.send(self.unrolled_run_gen)
        except StopIteration:
            self.done_callback(self.runner.main_task_outcome)
            return
        except TrioInternalError as exc:
            self.done_callback(Error(exc))
            return

        # Optimization: try to skip going into the thread if we can avoid it
        events_outcome = capture(self.runner.io_manager.get_events, 0)
        if timeout <= 0 or isinstance(events_outcome, Error) or events_outcome.value:
            # No need to go into the thread
            self.unrolled_run_next_send = events_outcome
            self.runner.guest_tick_scheduled = True
            self.run_sync_soon_not_threadsafe(self.guest_tick)
        else:
            # Need to go into the thread and call get_events() there
            self.runner.guest_tick_scheduled = False

            def get_events():
                return self.runner.io_manager.get_events(timeout)

            def deliver(events_outcome):
                def in_main_thread():
                    self.unrolled_run_next_send = events_outcome
                    self.runner.guest_tick_scheduled = True
                    self.guest_tick()

                self.run_sync_soon_threadsafe(in_main_thread)

            start_thread_soon(get_events, deliver)


@attr.s(eq=False, hash=False, slots=True)
class Runner:
    clock = attr.ib()
    instruments = attr.ib()
    io_manager = attr.ib()
    ki_manager = attr.ib()

    # Run-local values, see _local.py
    _locals = attr.ib(factory=dict)

    runq = attr.ib(factory=deque)
    tasks = attr.ib(factory=set)

    deadlines = attr.ib(factory=Deadlines)

    init_task = attr.ib(default=None)
    system_nursery = attr.ib(default=None)
    system_context = attr.ib(default=None)
    main_task = attr.ib(default=None)
    main_task_outcome = attr.ib(default=None)

    entry_queue = attr.ib(factory=EntryQueue)
    trio_token = attr.ib(default=None)

    # If everything goes idle for this long, we call clock._autojump()
    clock_autojump_threshold = attr.ib(default=inf)

    # Guest mode stuff
    is_guest = attr.ib(default=False)
    guest_tick_scheduled = attr.ib(default=False)

    # Async generators are added to this set when first iterated. Any
    # left after the main task exits will be closed before trio.run()
    # returns.  During most of the run, this is a WeakSet so GC works.
    # During shutdown, when we're finalizign all the remaining
    # asyncgens after the system nursery has been closed, it's a
    # regular set so we don't have to deal with GC firing at
    # unexpected times.
    asyncgens = attr.ib(factory=weakref.WeakSet)

    # This collects async generators that get garbage collected during
    # the one-tick window between the system nursery closing and the
    # init task starting end-of-run asyncgen finalization.
    trailing_finalizer_asyncgens = attr.ib(factory=set)

    prev_asyncgen_hooks = attr.ib(default=None)

    def force_guest_tick_asap(self):
        if self.guest_tick_scheduled:
            return
        self.guest_tick_scheduled = True
        self.io_manager.force_wakeup()

    def close(self):
        self.io_manager.close()
        self.entry_queue.close()
        if self.prev_asyncgen_hooks is not None:
            sys.set_asyncgen_hooks(*self.prev_asyncgen_hooks)
        if self.instruments:
            self.instrument("after_run")
        # This is where KI protection gets disabled, so we do it last
        self.ki_manager.close()

    @_public
    def current_statistics(self):
        """Returns an object containing run-loop-level debugging information.

        Currently the following fields are defined:

        * ``tasks_living`` (int): The number of tasks that have been spawned
          and not yet exited.
        * ``tasks_runnable`` (int): The number of tasks that are currently
          queued on the run queue (as opposed to blocked waiting for something
          to happen).
        * ``seconds_to_next_deadline`` (float): The time until the next
          pending cancel scope deadline. May be negative if the deadline has
          expired but we haven't yet processed cancellations. May be
          :data:`~math.inf` if there are no pending deadlines.
        * ``run_sync_soon_queue_size`` (int): The number of
          unprocessed callbacks queued via
          :meth:`trio.lowlevel.TrioToken.run_sync_soon`.
        * ``io_statistics`` (object): Some statistics from Trio's I/O
          backend. This always has an attribute ``backend`` which is a string
          naming which operating-system-specific I/O backend is in use; the
          other attributes vary between backends.

        """
        seconds_to_next_deadline = self.deadlines.next_deadline() - self.current_time()
        return _RunStatistics(
            tasks_living=len(self.tasks),
            tasks_runnable=len(self.runq),
            seconds_to_next_deadline=seconds_to_next_deadline,
            io_statistics=self.io_manager.statistics(),
            run_sync_soon_queue_size=self.entry_queue.size(),
        )

    @_public
    def current_time(self):
        """Returns the current time according to Trio's internal clock.

        Returns:
            float: The current time.

        Raises:
            RuntimeError: if not inside a call to :func:`trio.run`.

        """
        return self.clock.current_time()

    @_public
    def current_clock(self):
        """Returns the current :class:`~trio.abc.Clock`.

        """
        return self.clock

    @_public
    def current_root_task(self):
        """Returns the current root :class:`Task`.

        This is the task that is the ultimate parent of all other tasks.

        """
        return self.init_task

    ################
    # Core task handling primitives
    ################

    @_public
    def reschedule(self, task, next_send=_NO_SEND):
        """Reschedule the given task with the given
        :class:`outcome.Outcome`.

        See :func:`wait_task_rescheduled` for the gory details.

        There must be exactly one call to :func:`reschedule` for every call to
        :func:`wait_task_rescheduled`. (And when counting, keep in mind that
        returning :data:`Abort.SUCCEEDED` from an abort callback is equivalent
        to calling :func:`reschedule` once.)

        Args:
          task (trio.lowlevel.Task): the task to be rescheduled. Must be blocked
              in a call to :func:`wait_task_rescheduled`.
          next_send (outcome.Outcome): the value (or error) to return (or
              raise) from :func:`wait_task_rescheduled`.

        """
        if next_send is _NO_SEND:
            next_send = Value(None)

        assert task._runner is self
        assert task._next_send_fn is None
        task._next_send_fn = task.coro.send
        task._next_send = next_send
        task._abort_func = None
        task.custom_sleep_data = None
        if not self.runq and self.is_guest:
            self.force_guest_tick_asap()
        self.runq.append(task)
        if self.instruments:
            self.instrument("task_scheduled", task)

    def spawn_impl(self, async_fn, args, nursery, name, *, system_task=False):

        ######
        # Make sure the nursery is in working order
        ######

        # This sorta feels like it should be a method on nursery, except it
        # has to handle nursery=None for init. And it touches the internals of
        # all kinds of objects.
        if nursery is not None and nursery._closed:
            raise RuntimeError("Nursery is closed to new arrivals")
        if nursery is None:
            assert self.init_task is None

        ######
        # Call the function and get the coroutine object, while giving helpful
        # errors for common mistakes.
        ######
        coro = coroutine_or_error(async_fn, *args)

        if name is None:
            name = async_fn
        if isinstance(name, partial):
            name = name.func
        if not isinstance(name, str):
            try:
                name = "{}.{}".format(name.__module__, name.__qualname__)
            except AttributeError:
                name = repr(name)

        if system_task:
            context = self.system_context.copy()
        else:
            context = copy_context()

        if not hasattr(coro, "cr_frame"):
            # This async function is implemented in C or Cython
            async def python_wrapper(orig_coro):
                return await orig_coro

            coro = python_wrapper(coro)
        coro.cr_frame.f_locals.setdefault(LOCALS_KEY_KI_PROTECTION_ENABLED, system_task)

        ######
        # Set up the Task object
        ######
        task = Task._create(
            coro=coro, parent_nursery=nursery, runner=self, name=name, context=context,
        )

        self.tasks.add(task)
        if nursery is not None:
            nursery._children.add(task)
            task._activate_cancel_status(nursery._cancel_status)

        if self.instruments:
            self.instrument("task_spawned", task)
        # Special case: normally next_send should be an Outcome, but for the
        # very first send we have to send a literal unboxed None.
        self.reschedule(task, None)
        return task

    def task_exited(self, task, outcome):
        if (
            task._cancel_status is not None
            and task._cancel_status.abandoned_by_misnesting
            and task._cancel_status.parent is None
        ):
            # The cancel scope surrounding this task's nursery was closed
            # before the task exited. Force the task to exit with an error,
            # since the error might not have been caught elsewhere. See the
            # comments in CancelStatus.close().
            try:
                # Raise this, rather than just constructing it, to get a
                # traceback frame included
                raise RuntimeError(
                    "Cancel scope stack corrupted: cancel scope surrounding "
                    "{!r} was closed before the task exited\n{}".format(
                        task, MISNESTING_ADVICE
                    )
                )
            except RuntimeError as new_exc:
                if isinstance(outcome, Error):
                    new_exc.__context__ = outcome.error
                outcome = Error(new_exc)

        task._activate_cancel_status(None)
        self.tasks.remove(task)
        if task is self.init_task:
            # If the init task crashed, then something is very wrong and we
            # let the error propagate. (It'll eventually be wrapped in a
            # TrioInternalError.)
            outcome.unwrap()
            # the init task should be the last task to exit. If not, then
            # something is very wrong.
            if self.tasks:  # pragma: no cover
                raise TrioInternalError
        else:
            if task is self.main_task:
                self.main_task_outcome = outcome
                outcome = Value(None)
            task._parent_nursery._child_finished(task, outcome)

        if self.instruments:
            self.instrument("task_exited", task)

    ################
    # Async generator finalization support
    ################

    async def finalize_asyncgen(self, agen, name):
        try:
            # This shield ensures that finalize_asyncgen never exits
            # with an exception, not even a Cancelled. The inside
            # is cancelled so there's no deadlock risk.
            with CancelScope(shield=True) as cancel_scope:
                cancel_scope.cancel()
                await agen.aclose()
        except BaseException as exc:
            ASYNCGEN_LOGGER.exception(
                "Exception ignored during finalization of async generator %r -- "
                "surround your use of the generator in 'async with aclosing(...):' "
                "to raise exceptions like this in the context where they're generated",
                name,
            )

    async def finalize_remaining_asyncgens(self):
        # At the time this function is called, there are exactly two
        # tasks running: init and the run_sync_soon task. (And we've
        # shut down the system nursery, so no more can appear.)
        # Neither one uses async generators, so every async generator
        # must be suspended at a yield point -- there's no one to be
        # doing the iteration. That's good, because aclose() only
        # works on an asyncgen that's suspended at a yield point.
        # (If it's suspended at an event loop trap, because someone
        # is in the middle of iterating it, then you get a RuntimeError
        # on 3.8+, and a nasty surprise on earlier versions due to
        # https://bugs.python.org/issue32526.)
        #
        # However, once we start aclose() of one async generator, it
        # might start fetching the next value from another, thus
        # preventing us from closing that other (at least until
        # aclose() of the first one is complete).  This constraint
        # effectively requires us to finalize the remaining asyncgens
        # in arbitrary order, rather than doing all of them at the
        # same time. On 3.8+ we could defer any generator with
        # ag_running=True to a later batch, but that only catches
        # the case where our aclose() starts after the user's
        # asend()/etc. If our aclose() starts first, then the
        # user's asend()/etc will raise RuntimeError, since they're
        # probably not checking ag_running.
        #
        # It might be possible to allow some parallelized cleanup if
        # we can determine that a certain set of asyncgens have no
        # interdependencies, using gc.get_referents() and such.
        # But just doing one at a time will typically work well enough
        # (since each aclose() executes in a cancelled scope) and
        # is much easier to reason about.

        # It's possible that that cleanup code will itself create
        # more async generators, so we iterate repeatedly until
        # all are gone.
        while self.asyncgens:
            batch = self.asyncgens
            self.asyncgens = set()
            for agen in batch:
                await self.finalize_asyncgen(agen, name_asyncgen(agen))

    def setup_asyncgen_hooks(self):
        def firstiter(agen):
            self.asyncgens.add(agen)

        def finalize_in_trio_context(agen, agen_name):
            try:
                self.spawn_system_task(
                    self.finalize_asyncgen,
                    agen,
                    agen_name,
                    name=f"close asyncgen {agen_name} (abandoned)",
                )
            except RuntimeError:
                # There is a one-tick window where the system nursery
                # is closed but the init task hasn't yet made
                # self.asyncgens a strong set to disable GC. We seem to
                # have hit it.
                self.trailing_finalizer_asyncgens.add(agen)

        def finalizer(agen):
            agen_name = name_asyncgen(agen)
            warnings.warn(
                f"Async generator {agen_name!r} was garbage collected before it had "
                f"been exhausted. Surround its use in 'async with aclosing(...):' "
                f"to ensure that it gets cleaned up as soon as you're done using it.",
                ResourceWarning,
                stacklevel=2,
                source=agen,
            )
            self.entry_queue.run_sync_soon(finalize_in_trio_context, agen, agen_name)

        self.prev_asyncgen_hooks = sys.get_asyncgen_hooks()
        sys.set_asyncgen_hooks(firstiter=firstiter, finalizer=finalizer)

    ################
    # System tasks and init
    ################

    @_public
    def spawn_system_task(self, async_fn, *args, name=None):
        """Spawn a "system" task.

        System tasks have a few differences from regular tasks:

        * They don't need an explicit nursery; instead they go into the
          internal "system nursery".

        * If a system task raises an exception, then it's converted into a
          :exc:`~trio.TrioInternalError` and *all* tasks are cancelled. If you
          write a system task, you should be careful to make sure it doesn't
          crash.

        * System tasks are automatically cancelled when the main task exits.

        * By default, system tasks have :exc:`KeyboardInterrupt` protection
          *enabled*. If you want your task to be interruptible by control-C,
          then you need to use :func:`disable_ki_protection` explicitly (and
          come up with some plan for what to do with a
          :exc:`KeyboardInterrupt`, given that system tasks aren't allowed to
          raise exceptions).

        * System tasks do not inherit context variables from their creator.

        Args:
          async_fn: An async callable.
          args: Positional arguments for ``async_fn``. If you want to pass
              keyword arguments, use :func:`functools.partial`.
          name: The name for this task. Only used for debugging/introspection
              (e.g. ``repr(task_obj)``). If this isn't a string,
              :func:`spawn_system_task` will try to make it one. A common use
              case is if you're wrapping a function before spawning a new
              task, you might pass the original function as the ``name=`` to
              make debugging easier.

        Returns:
          Task: the newly spawned task

        """
        return self.spawn_impl(
            async_fn, args, self.system_nursery, name, system_task=True
        )

    async def init(self, async_fn, args):
        # run_sync_soon task runs here:
        async with open_nursery() as run_sync_soon_nursery:
            # All other system tasks run here:
            async with open_nursery() as self.system_nursery:
                # Only the main task runs here:
                async with open_nursery() as main_task_nursery:
                    try:
                        self.main_task = self.spawn_impl(
                            async_fn, args, main_task_nursery, None
                        )
                    except BaseException as exc:
                        self.main_task_outcome = Error(exc)
                        return
                    self.spawn_impl(
                        self.entry_queue.task,
                        (),
                        run_sync_soon_nursery,
                        "<TrioToken.run_sync_soon task>",
                        system_task=True,
                    )

                # Main task is done; start shutting down system tasks
                self.system_nursery.cancel_scope.cancel()

            # The only tasks running at this point are init (this one)
            # and the run_sync_soon task. We still need to finalize
            # remaining async generators. To make that easier to reason
            # about, we'll shut down their garbage collection by turning
            # the asyncgens WeakSet into a regular set.
            self.asyncgens = set(self.asyncgens)

            # Process all pending run_sync_soon callbacks, in case one of
            # them was an asyncgen finalizer that snuck in under the wire.
            self.entry_queue.run_sync_soon(self.reschedule, self.init_task)
            await wait_task_rescheduled(lambda _: Abort.FAILED)
            self.asyncgens.update(self.trailing_finalizer_asyncgens)
            self.trailing_finalizer_asyncgens.clear()

            # The only async-colored user code left to run is the
            # finalizers for the async generators that remain alive.
            await self.finalize_remaining_asyncgens()

            # There are no more asyncgens, which means no more user-provided
            # code except possibly run_sync_soon callbacks. It's finally safe
            # to stop the run_sync_soon task and exit run().
            run_sync_soon_nursery.cancel_scope.cancel()

    ################
    # Outside context problems
    ################

    @_public
    def current_trio_token(self):
        """Retrieve the :class:`TrioToken` for the current call to
        :func:`trio.run`.

        """
        if self.trio_token is None:
            self.trio_token = TrioToken._create(self.entry_queue)
        return self.trio_token

    ################
    # KI handling
    ################

    ki_pending = attr.ib(default=False)

    # deliver_ki is broke. Maybe move all the actual logic and state into
    # RunToken, and we'll only have one instance per runner? But then we can't
    # have a public constructor. Eh, but current_run_token() returning a
    # unique object per run feels pretty nice. Maybe let's just go for it. And
    # keep the class public so people can isinstance() it if they want.

    # This gets called from signal context
    def deliver_ki(self):
        self.ki_pending = True
        try:
            self.entry_queue.run_sync_soon(self._deliver_ki_cb)
        except RunFinishedError:
            pass

    def _deliver_ki_cb(self):
        if not self.ki_pending:
            return
        # Can't happen because main_task and run_sync_soon_task are created at
        # the same time -- so even if KI arrives before main_task is created,
        # we won't get here until afterwards.
        assert self.main_task is not None
        if self.main_task_outcome is not None:
            # We're already in the process of exiting -- leave ki_pending set
            # and we'll check it again on our way out of run().
            return
        self.main_task._attempt_delivery_of_pending_ki()

    ################
    # Quiescing
    ################

    waiting_for_idle = attr.ib(factory=SortedDict)

    @_public
    async def wait_all_tasks_blocked(self, cushion=0.0, tiebreaker="deprecated"):
        """Block until there are no runnable tasks.

        This is useful in testing code when you want to give other tasks a
        chance to "settle down". The calling task is blocked, and doesn't wake
        up until all other tasks are also blocked for at least ``cushion``
        seconds. (Setting a non-zero ``cushion`` is intended to handle cases
        like two tasks talking to each other over a local socket, where we
        want to ignore the potential brief moment between a send and receive
        when all tasks are blocked.)

        Note that ``cushion`` is measured in *real* time, not the Trio clock
        time.

        If there are multiple tasks blocked in :func:`wait_all_tasks_blocked`,
        then the one with the shortest ``cushion`` is the one woken (and
        this task becoming unblocked resets the timers for the remaining
        tasks). If there are multiple tasks that have exactly the same
        ``cushion``, then all are woken.

        You should also consider :class:`trio.testing.Sequencer`, which
        provides a more explicit way to control execution ordering within a
        test, and will often produce more readable tests.

        Example:
          Here's an example of one way to test that Trio's locks are fair: we
          take the lock in the parent, start a child, wait for the child to be
          blocked waiting for the lock (!), and then check that we can't
          release and immediately re-acquire the lock::

             async def lock_taker(lock):
                 await lock.acquire()
                 lock.release()

             async def test_lock_fairness():
                 lock = trio.Lock()
                 await lock.acquire()
                 async with trio.open_nursery() as nursery:
                     nursery.start_soon(lock_taker, lock)
                     # child hasn't run yet, we have the lock
                     assert lock.locked()
                     assert lock._owner is trio.lowlevel.current_task()
                     await trio.testing.wait_all_tasks_blocked()
                     # now the child has run and is blocked on lock.acquire(), we
                     # still have the lock
                     assert lock.locked()
                     assert lock._owner is trio.lowlevel.current_task()
                     lock.release()
                     try:
                         # The child has a prior claim, so we can't have it
                         lock.acquire_nowait()
                     except trio.WouldBlock:
                         assert lock._owner is not trio.lowlevel.current_task()
                         print("PASS")
                     else:
                         print("FAIL")

        """
        if tiebreaker == "deprecated":
            tiebreaker = 0
        else:
            warn_deprecated(
                "the 'tiebreaker' argument to wait_all_tasks_blocked",
                "v0.16.0",
                issue=1558,
                instead=None,
            )

        task = current_task()
        key = (cushion, tiebreaker, id(task))
        self.waiting_for_idle[key] = task

        def abort(_):
            del self.waiting_for_idle[key]
            return Abort.SUCCEEDED

        await wait_task_rescheduled(abort)

    ################
    # Instrumentation
    ################

    def instrument(self, method_name, *args):
        if not self.instruments:
            return

        for instrument in list(self.instruments):
            try:
                method = getattr(instrument, method_name)
            except AttributeError:
                continue
            try:
                method(*args)
            except:
                self.instruments.remove(instrument)
                INSTRUMENT_LOGGER.exception(
                    "Exception raised when calling %r on instrument %r. "
                    "Instrument has been disabled.",
                    method_name,
                    instrument,
                )

    @_public
    def add_instrument(self, instrument):
        """Start instrumenting the current run loop with the given instrument.

        Args:
          instrument (trio.abc.Instrument): The instrument to activate.

        If ``instrument`` is already active, does nothing.

        """
        if instrument not in self.instruments:
            self.instruments.append(instrument)

    @_public
    def remove_instrument(self, instrument):
        """Stop instrumenting the current run loop with the given instrument.

        Args:
          instrument (trio.abc.Instrument): The instrument to de-activate.

        Raises:
          KeyError: if the instrument is not currently active. This could
              occur either because you never added it, or because you added it
              and then it raised an unhandled exception and was automatically
              deactivated.

        """
        # We're moving 'instruments' to being a set, so raise KeyError like
        # set.remove does.
        try:
            self.instruments.remove(instrument)
        except ValueError as exc:
            raise KeyError(*exc.args)


################################################################
# run
################################################################
#
# Trio's core task scheduler and coroutine runner is in 'unrolled_run'. It's
# called that because it has an unusual feature: it's actually a generator.
# Whenever it needs to fetch IO events from the OS, it yields, and waits for
# its caller to send the IO events back in. So the loop is "unrolled" into a
# sequence of generator send() calls.
#
# The reason for this unusual design is to support two different modes of
# operation, where the IO is handled differently.
#
# In normal mode using trio.run, the scheduler and IO run in the same thread:
#
# Main thread:
#
# +---------------------------+
# | Run tasks                 |
# | (unrolled_run)            |
# +---------------------------+
# | Block waiting for I/O     |
# | (io_manager.get_events)   |
# +---------------------------+
# | Run tasks                 |
# | (unrolled_run)            |
# +---------------------------+
# | Block waiting for I/O     |
# | (io_manager.get_events)   |
# +---------------------------+
# :
#
#
# In guest mode using trio.lowlevel.start_guest_run, the scheduler runs on the
# main thread as a host loop callback, but blocking for IO gets pushed into a
# worker thread:
#
# Main thread executing host loop:           Trio I/O thread:
#
# +---------------------------+
# | Run Trio tasks            |
# | (unrolled_run)            |
# +---------------------------+ --------------+
#                                             v
# +---------------------------+              +----------------------------+
# | Host loop does whatever   |              | Block waiting for Trio I/O |
# | it wants                  |              | (io_manager.get_events)    |
# +---------------------------+              +----------------------------+
#                                             |
# +---------------------------+ <-------------+
# | Run Trio tasks            |
# | (unrolled_run)            |
# +---------------------------+ --------------+
#                                             v
# +---------------------------+              +----------------------------+
# | Host loop does whatever   |              | Block waiting for Trio I/O |
# | it wants                  |              | (io_manager.get_events)    |
# +---------------------------+              +----------------------------+
# :                                            :
#
# Most of Trio's internals don't need to care about this difference. The main
# complication it creates is that in guest mode, we might need to wake up not
# just due to OS-reported IO events, but also because of code running on the
# host loop calling reschedule() or changing task deadlines. Search for
# 'is_guest' to see the special cases we need to handle this.


def setup_runner(clock, instruments, restrict_keyboard_interrupt_to_checkpoints):
    """Create a Runner object and install it as the GLOBAL_RUN_CONTEXT."""
    # It wouldn't be *hard* to support nested calls to run(), but I can't
    # think of a single good reason for it, so let's be conservative for
    # now:
    if hasattr(GLOBAL_RUN_CONTEXT, "runner"):
        raise RuntimeError("Attempted to call run() from inside a run()")

    if clock is None:
        clock = SystemClock()
    instruments = list(instruments)
    io_manager = TheIOManager()
    system_context = copy_context()
    system_context.run(current_async_library_cvar.set, "trio")
    ki_manager = KIManager()

    runner = Runner(
        clock=clock,
        instruments=instruments,
        io_manager=io_manager,
        system_context=system_context,
        ki_manager=ki_manager,
    )

    # This is where KI protection gets enabled, so we want to do it early - in
    # particular before we start modifying global state like GLOBAL_RUN_CONTEXT
    ki_manager.install(runner.deliver_ki, restrict_keyboard_interrupt_to_checkpoints)

    runner.setup_asyncgen_hooks()

    GLOBAL_RUN_CONTEXT.runner = runner
    return runner


def run(
    async_fn,
    *args,
    clock=None,
    instruments=(),
    restrict_keyboard_interrupt_to_checkpoints=False,
):
    """Run a Trio-flavored async function, and return the result.

    Calling::

       run(async_fn, *args)

    is the equivalent of::

       await async_fn(*args)

    except that :func:`run` can (and must) be called from a synchronous
    context.

    This is Trio's main entry point. Almost every other function in Trio
    requires that you be inside a call to :func:`run`.

    Args:
      async_fn: An async function.

      args: Positional arguments to be passed to *async_fn*. If you need to
          pass keyword arguments, then use :func:`functools.partial`.

      clock: ``None`` to use the default system-specific monotonic clock;
          otherwise, an object implementing the :class:`trio.abc.Clock`
          interface, like (for example) a :class:`trio.testing.MockClock`
          instance.

      instruments (list of :class:`trio.abc.Instrument` objects): Any
          instrumentation you want to apply to this run. This can also be
          modified during the run; see :ref:`instrumentation`.

      restrict_keyboard_interrupt_to_checkpoints (bool): What happens if the
          user hits control-C while :func:`run` is running? If this argument
          is False (the default), then you get the standard Python behavior: a
          :exc:`KeyboardInterrupt` exception will immediately interrupt
          whatever task is running (or if no task is running, then Trio will
          wake up a task to be interrupted). Alternatively, if you set this
          argument to True, then :exc:`KeyboardInterrupt` delivery will be
          delayed: it will be *only* be raised at :ref:`checkpoints
          <checkpoints>`, like a :exc:`Cancelled` exception.

          The default behavior is nice because it means that even if you
          accidentally write an infinite loop that never executes any
          checkpoints, then you can still break out of it using control-C.
          The alternative behavior is nice if you're paranoid about a
          :exc:`KeyboardInterrupt` at just the wrong place leaving your
          program in an inconsistent state, because it means that you only
          have to worry about :exc:`KeyboardInterrupt` at the exact same
          places where you already have to worry about :exc:`Cancelled`.

          This setting has no effect if your program has registered a custom
          SIGINT handler, or if :func:`run` is called from anywhere but the
          main thread (this is a Python limitation), or if you use
          :func:`open_signal_receiver` to catch SIGINT.

    Returns:
      Whatever ``async_fn`` returns.

    Raises:
      TrioInternalError: if an unexpected error is encountered inside Trio's
          internal machinery. This is a bug and you should `let us know
          <https://github.com/python-trio/trio/issues>`__.

      Anything else: if ``async_fn`` raises an exception, then :func:`run`
          propagates it.

    """

    __tracebackhide__ = True

    runner = setup_runner(
        clock, instruments, restrict_keyboard_interrupt_to_checkpoints
    )

    gen = unrolled_run(runner, async_fn, args)
    next_send = None
    while True:
        try:
            timeout = gen.send(next_send)
        except StopIteration:
            break
        next_send = runner.io_manager.get_events(timeout)
    # Inlined copy of runner.main_task_outcome.unwrap() to avoid
    # cluttering every single Trio traceback with an extra frame.
    if isinstance(runner.main_task_outcome, Value):
        return runner.main_task_outcome.value
    else:
        raise runner.main_task_outcome.error


def start_guest_run(
    async_fn,
    *args,
    run_sync_soon_threadsafe,
    done_callback,
    run_sync_soon_not_threadsafe=None,
    host_uses_signal_set_wakeup_fd=False,
    clock=None,
    instruments=(),
    restrict_keyboard_interrupt_to_checkpoints=False,
):
    """Start a "guest" run of Trio on top of some other "host" event loop.

    Each host loop can only have one guest run at a time.

    You should always let the Trio run finish before stopping the host loop;
    if not, it may leave Trio's internal data structures in an inconsistent
    state. You might be able to get away with it if you immediately exit the
    program, but it's safest not to go there in the first place.

    Generally, the best way to do this is wrap this in a function that starts
    the host loop and then immediately starts the guest run, and then shuts
    down the host when the guest run completes.

    Args:

      run_sync_soon_threadsafe: An arbitrary callable, which will be passed a
         function as its sole argument::

            def my_run_sync_soon_threadsafe(fn):
                ...

         This callable should schedule ``fn()`` to be run by the host on its
         next pass through its loop. **Must support being called from
         arbitrary threads.**

      done_callback: An arbitrary callable::

            def my_done_callback(run_outcome):
                ...

         When the Trio run has finished, Trio will invoke this callback to let
         you know. The argument is an `outcome.Outcome`, reporting what would
         have been returned or raised by `trio.run`. This function can do
         anything you want, but commonly you'll want it to shut down the
         host loop, unwrap the outcome, etc.

      run_sync_soon_not_threadsafe: Like ``run_sync_soon_threadsafe``, but
         will only be called from inside the host loop's main thread.
         Optional, but if your host loop allows you to implement this more
         efficiently than ``run_sync_soon_threadsafe`` then passing it will
         make things a bit faster.

      host_uses_signal_set_wakeup_fd (bool): Pass `True` if your host loop
         uses `signal.set_wakeup_fd`, and `False` otherwise. For more details,
         see :ref:`guest-run-implementation`.

    For the meaning of other arguments, see `trio.run`.

    """
    runner = setup_runner(
        clock, instruments, restrict_keyboard_interrupt_to_checkpoints
    )
    runner.is_guest = True
    runner.guest_tick_scheduled = True

    if run_sync_soon_not_threadsafe is None:
        run_sync_soon_not_threadsafe = run_sync_soon_threadsafe

    guest_state = GuestState(
        runner=runner,
        run_sync_soon_threadsafe=run_sync_soon_threadsafe,
        run_sync_soon_not_threadsafe=run_sync_soon_not_threadsafe,
        done_callback=done_callback,
        unrolled_run_gen=unrolled_run(
            runner,
            async_fn,
            args,
            host_uses_signal_set_wakeup_fd=host_uses_signal_set_wakeup_fd,
        ),
    )
    run_sync_soon_not_threadsafe(guest_state.guest_tick)


# 24 hours is arbitrary, but it avoids issues like people setting timeouts of
# 10**20 and then getting integer overflows in the underlying system calls.
_MAX_TIMEOUT = 24 * 60 * 60


# Weird quirk: this is written as a generator in order to support "guest
# mode", where our core event loop gets unrolled into a series of callbacks on
# the host loop. If you're doing a regular trio.run then this gets run
# straight through.
def unrolled_run(runner, async_fn, args, host_uses_signal_set_wakeup_fd=False):
    locals()[LOCALS_KEY_KI_PROTECTION_ENABLED] = True
    __tracebackhide__ = True

    try:
        if not host_uses_signal_set_wakeup_fd:
            runner.entry_queue.wakeup.wakeup_on_signals()

        if runner.instruments:
            runner.instrument("before_run")
        runner.clock.start_clock()
        runner.init_task = runner.spawn_impl(
            runner.init, (async_fn, args), None, "<init>", system_task=True,
        )

        # You know how people talk about "event loops"? This 'while' loop right
        # here is our event loop:
        while runner.tasks:
            if runner.runq:
                timeout = 0
            else:
                deadline = runner.deadlines.next_deadline()
                timeout = runner.clock.deadline_to_sleep_time(deadline)
            timeout = min(max(0, timeout), _MAX_TIMEOUT)

            idle_primed = None
            if runner.waiting_for_idle:
                cushion, tiebreaker, _ = runner.waiting_for_idle.keys()[0]
                if cushion < timeout:
                    timeout = cushion
                    idle_primed = IdlePrimedTypes.WAITING_FOR_IDLE
            # We use 'elif' here because if there are tasks in
            # wait_all_tasks_blocked, then those tasks will wake up without
            # jumping the clock, so we don't need to autojump.
            elif runner.clock_autojump_threshold < timeout:
                timeout = runner.clock_autojump_threshold
                idle_primed = IdlePrimedTypes.AUTOJUMP_CLOCK

            if runner.instruments:
                runner.instrument("before_io_wait", timeout)

            # Driver will call io_manager.get_events(timeout) and pass it back
            # in throuh the yield
            events = yield timeout
            runner.io_manager.process_events(events)

            if runner.instruments:
                runner.instrument("after_io_wait", timeout)

            # Process cancellations due to deadline expiry
            now = runner.clock.current_time()
            if runner.deadlines.expire(now):
                idle_primed = None

            # idle_primed != None means: if the IO wait hit the timeout, and
            # still nothing is happening, then we should start waking up
            # wait_all_tasks_blocked tasks or autojump the clock. But there
            # are some subtleties in defining "nothing is happening".
            #
            # 'not runner.runq' means that no tasks are currently runnable.
            # 'not events' means that the last IO wait call hit its full
            # timeout. These are very similar, and if idle_primed != None and
            # we're running in regular mode then they always go together. But,
            # in *guest* mode, they can happen independently, even when
            # idle_primed=True:
            #
            # - runner.runq=empty and events=True: the host loop adjusted a
            #   deadline and that forced an IO wakeup before the timeout expired,
            #   even though no actual tasks were scheduled.
            #
            # - runner.runq=nonempty and events=False: the IO wait hit its
            #   timeout, but then some code in the host thread rescheduled a task
            #   before we got here.
            #
            # So we need to check both.
            if idle_primed is not None and not runner.runq and not events:
                if idle_primed is IdlePrimedTypes.WAITING_FOR_IDLE:
                    while runner.waiting_for_idle:
                        key, task = runner.waiting_for_idle.peekitem(0)
                        if key[:2] == (cushion, tiebreaker):
                            del runner.waiting_for_idle[key]
                            runner.reschedule(task)
                        else:
                            break
                else:
                    assert idle_primed is IdlePrimedTypes.AUTOJUMP_CLOCK
                    runner.clock._autojump()

            # Process all runnable tasks, but only the ones that are already
            # runnable now. Anything that becomes runnable during this cycle
            # needs to wait until the next pass. This avoids various
            # starvation issues by ensuring that there's never an unbounded
            # delay between successive checks for I/O.
            #
            # Also, we randomize the order of each batch to avoid assumptions
            # about scheduling order sneaking in. In the long run, I suspect
            # we'll either (a) use strict FIFO ordering and document that for
            # predictability/determinism, or (b) implement a more
            # sophisticated scheduler (e.g. some variant of fair queueing),
            # for better behavior under load. For now, this is the worst of
            # both worlds - but it keeps our options open. (If we do decide to
            # go all in on deterministic scheduling, then there are other
            # things that will probably need to change too, like the deadlines
            # tie-breaker and the non-deterministic ordering of
            # task._notify_queues.)
            batch = list(runner.runq)
            runner.runq.clear()
            if _ALLOW_DETERMINISTIC_SCHEDULING:
                # We're running under Hypothesis, and pytest-trio has patched
                # this in to make the scheduler deterministic and avoid flaky
                # tests. It's not worth the (small) performance cost in normal
                # operation, since we'll shuffle the list and _r is only
                # seeded for tests.
                batch.sort(key=lambda t: t._counter)
                _r.shuffle(batch)
            else:
                # 50% chance of reversing the batch, this way each task
                # can appear before/after any other task.
                if _r.random() < 0.5:
                    batch.reverse()
            while batch:
                task = batch.pop()
                GLOBAL_RUN_CONTEXT.task = task

                if runner.instruments:
                    runner.instrument("before_task_step", task)

                next_send_fn = task._next_send_fn
                next_send = task._next_send
                task._next_send_fn = task._next_send = None
                final_outcome = None
                try:
                    # We used to unwrap the Outcome object here and send/throw
                    # its contents in directly, but it turns out that .throw()
                    # is buggy, at least on CPython 3.6:
                    #   https://bugs.python.org/issue29587
                    #   https://bugs.python.org/issue29590
                    # So now we send in the Outcome object and unwrap it on the
                    # other side.
                    msg = task.context.run(next_send_fn, next_send)
                except StopIteration as stop_iteration:
                    final_outcome = Value(stop_iteration.value)
                except BaseException as task_exc:
                    # Store for later, removing uninteresting top frames: 1
                    # frame we always remove, because it's this function
                    # catching it, and then in addition we remove however many
                    # more Context.run adds.
                    tb = task_exc.__traceback__.tb_next
                    for _ in range(CONTEXT_RUN_TB_FRAMES):
                        tb = tb.tb_next
                    final_outcome = Error(task_exc.with_traceback(tb))

                if final_outcome is not None:
                    # We can't call this directly inside the except: blocks
                    # above, because then the exceptions end up attaching
                    # themselves to other exceptions as __context__ in
                    # unwanted ways.
                    runner.task_exited(task, final_outcome)
                else:
                    task._schedule_points += 1
                    if msg is CancelShieldedCheckpoint:
                        runner.reschedule(task)
                    elif type(msg) is WaitTaskRescheduled:
                        task._cancel_points += 1
                        task._abort_func = msg.abort_func
                        # KI is "outside" all cancel scopes, so check for it
                        # before checking for regular cancellation:
                        if runner.ki_pending and task is runner.main_task:
                            task._attempt_delivery_of_pending_ki()
                        task._attempt_delivery_of_any_pending_cancel()
                    elif type(msg) is PermanentlyDetachCoroutineObject:
                        # Pretend the task just exited with the given outcome
                        runner.task_exited(task, msg.final_outcome)
                    else:
                        exc = TypeError(
                            "trio.run received unrecognized yield message {!r}. "
                            "Are you trying to use a library written for some "
                            "other framework like asyncio? That won't work "
                            "without some kind of compatibility shim.".format(msg)
                        )
                        # The foreign library probably doesn't adhere to our
                        # protocol of unwrapping whatever outcome gets sent in.
                        # Instead, we'll arrange to throw `exc` in directly,
                        # which works for at least asyncio and curio.
                        runner.reschedule(task, exc)
                        task._next_send_fn = task.coro.throw

                if runner.instruments:
                    runner.instrument("after_task_step", task)
                del GLOBAL_RUN_CONTEXT.task

    except GeneratorExit:
        # The run-loop generator has been garbage collected without finishing
        warnings.warn(
            RuntimeWarning(
                "Trio guest run got abandoned without properly finishing... "
                "weird stuff might happen"
            )
        )
    except TrioInternalError:
        raise
    except BaseException as exc:
        raise TrioInternalError("internal error in Trio - please file a bug!") from exc
    finally:
        GLOBAL_RUN_CONTEXT.__dict__.clear()
        runner.close()
        # Have to do this after runner.close() has disabled KI protection,
        # because otherwise there's a race where ki_pending could get set
        # after we check it.
        if runner.ki_pending:
            ki = KeyboardInterrupt()
            if isinstance(runner.main_task_outcome, Error):
                ki.__context__ = runner.main_task_outcome.error
            runner.main_task_outcome = Error(ki)


################################################################
# Other public API functions
################################################################


class _TaskStatusIgnored:
    def __repr__(self):
        return "TASK_STATUS_IGNORED"

    def started(self, value=None):
        pass


TASK_STATUS_IGNORED = _TaskStatusIgnored()


def current_task():
    """Return the :class:`Task` object representing the current task.

    Returns:
      Task: the :class:`Task` that called :func:`current_task`.

    """

    try:
        return GLOBAL_RUN_CONTEXT.task
    except AttributeError:
        raise RuntimeError("must be called from async context") from None


def current_effective_deadline():
    """Returns the current effective deadline for the current task.

    This function examines all the cancellation scopes that are currently in
    effect (taking into account shielding), and returns the deadline that will
    expire first.

    One example of where this might be is useful is if your code is trying to
    decide whether to begin an expensive operation like an RPC call, but wants
    to skip it if it knows that it can't possibly complete in the available
    time. Another example would be if you're using a protocol like gRPC that
    `propagates timeout information to the remote peer
    <http://www.grpc.io/docs/guides/concepts.html#deadlines>`__; this function
    gives a way to fetch that information so you can send it along.

    If this is called in a context where a cancellation is currently active
    (i.e., a blocking call will immediately raise :exc:`Cancelled`), then
    returned deadline is ``-inf``. If it is called in a context where no
    scopes have a deadline set, it returns ``inf``.

    Returns:
        float: the effective deadline, as an absolute time.

    """
    return current_task()._cancel_status.effective_deadline()


async def checkpoint():
    """A pure :ref:`checkpoint <checkpoints>`.

    This checks for cancellation and allows other tasks to be scheduled,
    without otherwise blocking.

    Note that the scheduler has the option of ignoring this and continuing to
    run the current task if it decides this is appropriate (e.g. for increased
    efficiency).

    Equivalent to ``await trio.sleep(0)`` (which is implemented by calling
    :func:`checkpoint`.)

    """
    # The scheduler is what checks timeouts and converts them into
    # cancellations. So by doing the schedule point first, we ensure that the
    # cancel point has the most up-to-date info.
    await cancel_shielded_checkpoint()
    task = current_task()
    task._cancel_points += 1
    if task._cancel_status.effectively_cancelled or (
        task is task._runner.main_task and task._runner.ki_pending
    ):
        with CancelScope(deadline=-inf):
            await _core.wait_task_rescheduled(lambda _: _core.Abort.SUCCEEDED)


async def checkpoint_if_cancelled():
    """Issue a :ref:`checkpoint <checkpoints>` if the calling context has been
    cancelled.

    Equivalent to (but potentially more efficient than)::

        if trio.current_deadline() == -inf:
            await trio.lowlevel.checkpoint()

    This is either a no-op, or else it allow other tasks to be scheduled and
    then raises :exc:`trio.Cancelled`.

    Typically used together with :func:`cancel_shielded_checkpoint`.

    """
    task = current_task()
    if task._cancel_status.effectively_cancelled or (
        task is task._runner.main_task and task._runner.ki_pending
    ):
        await _core.checkpoint()
        assert False  # pragma: no cover
    task._cancel_points += 1


if os.name == "nt":
    from ._io_windows import WindowsIOManager as TheIOManager
    from ._generated_io_windows import *
elif hasattr(select, "epoll"):
    from ._io_epoll import EpollIOManager as TheIOManager
    from ._generated_io_epoll import *
elif hasattr(select, "kqueue"):
    from ._io_kqueue import KqueueIOManager as TheIOManager
    from ._generated_io_kqueue import *
else:  # pragma: no cover
    raise NotImplementedError("unsupported platform")

from ._generated_run import *<|MERGE_RESOLUTION|>--- conflicted
+++ resolved
@@ -9,13 +9,8 @@
 import sys
 import threading
 from collections import deque
-<<<<<<< HEAD
-from functools import partial
 import collections.abc
-from contextlib import contextmanager, closing
-=======
 from contextlib import contextmanager
->>>>>>> 270bf851
 import warnings
 import weakref
 import enum
@@ -49,13 +44,8 @@
 )
 from ._thread_cache import start_thread_soon
 from .. import _core
-<<<<<<< HEAD
-from .._deprecate import deprecated
+from .._deprecate import warn_deprecated
 from .._util import Final, NoPublicConstructor, coroutine_or_error, name_asyncgen
-=======
-from .._deprecate import warn_deprecated
-from .._util import Final, NoPublicConstructor, coroutine_or_error
->>>>>>> 270bf851
 
 DEADLINE_HEAP_MIN_PRUNE_THRESHOLD = 1000
 
@@ -1043,7 +1033,7 @@
             self._pending_starts += 1
             async with open_nursery() as old_nursery:
                 task_status = _TaskStatus(old_nursery, self)
-                thunk = partial(async_fn, task_status=task_status)
+                thunk = functools.partial(async_fn, task_status=task_status)
                 task = GLOBAL_RUN_CONTEXT.runner.spawn_impl(
                     thunk, args, old_nursery, name
                 )
