import contextvars
import functools
import platform
import sys
import threading
import time
import types
import warnings
from contextlib import contextmanager, ExitStack
from math import inf
from textwrap import dedent

import attr
import outcome
import sniffio
import pytest

from .tutil import (
    slow,
    check_sequence_matches,
    gc_collect_harder,
    ignore_coroutine_never_awaited_warnings,
    buggy_pypy_asyncgens,
)

from ... import _core
from .._run import DEADLINE_HEAP_MIN_PRUNE_THRESHOLD
from ..._threads import to_thread_run_sync
from ..._timeouts import sleep, fail_after
from ...testing import (
    wait_all_tasks_blocked,
    Sequencer,
    assert_checkpoints,
)


# slightly different from _timeouts.sleep_forever because it returns the value
# its rescheduled with, which is really only useful for tests of
# rescheduling...
async def sleep_forever():
    return await _core.wait_task_rescheduled(lambda _: _core.Abort.SUCCEEDED)


def test_basic():
    async def trivial(x):
        return x

    assert _core.run(trivial, 8) == 8

    with pytest.raises(TypeError):
        # Missing an argument
        _core.run(trivial)

    with pytest.raises(TypeError):
        # Not an async function
        _core.run(lambda: None)

    async def trivial2(x):
        await _core.checkpoint()
        return x

    assert _core.run(trivial2, 1) == 1


def test_initial_task_error():
    async def main(x):
        raise ValueError(x)

    with pytest.raises(ValueError) as excinfo:
        _core.run(main, 17)
    assert excinfo.value.args == (17,)


def test_run_nesting():
    async def inception():
        async def main():  # pragma: no cover
            pass

        return _core.run(main)

    with pytest.raises(RuntimeError) as excinfo:
        _core.run(inception)
    assert "from inside" in str(excinfo.value)


async def test_nursery_warn_use_async_with():
    with pytest.raises(RuntimeError) as excinfo:
        on = _core.open_nursery()
        with on:
            pass  # pragma: no cover
    excinfo.match(
        r"use 'async with open_nursery\(...\)', not 'with open_nursery\(...\)'"
    )

    # avoid unawaited coro.
    async with on:
        pass


async def test_nursery_main_block_error_basic():
    exc = ValueError("whoops")

    with pytest.raises(ValueError) as excinfo:
        async with _core.open_nursery():
            raise exc
    assert excinfo.value is exc


async def test_child_crash_basic():
    exc = ValueError("uh oh")

    async def erroring():
        raise exc

    try:
        # nursery.__aexit__ propagates exception from child back to parent
        async with _core.open_nursery() as nursery:
            nursery.start_soon(erroring)
    except ValueError as e:
        assert e is exc


async def test_basic_interleave():
    async def looper(whoami, record):
        for i in range(3):
            record.append((whoami, i))
            await _core.checkpoint()

    record = []
    async with _core.open_nursery() as nursery:
        nursery.start_soon(looper, "a", record)
        nursery.start_soon(looper, "b", record)

    check_sequence_matches(
        record, [{("a", 0), ("b", 0)}, {("a", 1), ("b", 1)}, {("a", 2), ("b", 2)}],
    )


def test_task_crash_propagation():
    looper_record = []

    async def looper():
        try:
            while True:
                await _core.checkpoint()
        except _core.Cancelled:
            print("looper cancelled")
            looper_record.append("cancelled")

    async def crasher():
        raise ValueError("argh")

    async def main():
        async with _core.open_nursery() as nursery:
            nursery.start_soon(looper)
            nursery.start_soon(crasher)

    with pytest.raises(ValueError) as excinfo:
        _core.run(main)

    assert looper_record == ["cancelled"]
    assert excinfo.value.args == ("argh",)


def test_main_and_task_both_crash():
    # If main crashes and there's also a task crash, then we get both in a
    # MultiError
    async def crasher():
        raise ValueError

    async def main():
        async with _core.open_nursery() as nursery:
            nursery.start_soon(crasher)
            raise KeyError

    with pytest.raises(_core.MultiError) as excinfo:
        _core.run(main)
    print(excinfo.value)
    assert {type(exc) for exc in excinfo.value.exceptions} == {
        ValueError,
        KeyError,
    }


def test_two_child_crashes():
    async def crasher(etype):
        raise etype

    async def main():
        async with _core.open_nursery() as nursery:
            nursery.start_soon(crasher, KeyError)
            nursery.start_soon(crasher, ValueError)

    with pytest.raises(_core.MultiError) as excinfo:
        _core.run(main)
    assert {type(exc) for exc in excinfo.value.exceptions} == {
        ValueError,
        KeyError,
    }


async def test_child_crash_wakes_parent():
    async def crasher():
        raise ValueError

    with pytest.raises(ValueError):
        async with _core.open_nursery() as nursery:
            nursery.start_soon(crasher)
            await sleep_forever()


async def test_reschedule():
    t1 = None
    t2 = None

    async def child1():
        nonlocal t1, t2
        t1 = _core.current_task()
        print("child1 start")
        x = await sleep_forever()
        print("child1 woke")
        assert x == 0
        print("child1 rescheduling t2")
        _core.reschedule(t2, outcome.Error(ValueError()))
        print("child1 exit")

    async def child2():
        nonlocal t1, t2
        print("child2 start")
        t2 = _core.current_task()
        _core.reschedule(t1, outcome.Value(0))
        print("child2 sleep")
        with pytest.raises(ValueError):
            await sleep_forever()
        print("child2 successful exit")

    async with _core.open_nursery() as nursery:
        nursery.start_soon(child1)
        # let t1 run and fall asleep
        await _core.checkpoint()
        nursery.start_soon(child2)


async def test_current_time():
    t1 = _core.current_time()
    # Windows clock is pretty low-resolution -- appveyor tests fail unless we
    # sleep for a bit here.
    time.sleep(time.get_clock_info("perf_counter").resolution)
    t2 = _core.current_time()
    assert t1 < t2


async def test_current_time_with_mock_clock(mock_clock):
    start = mock_clock.current_time()
    assert mock_clock.current_time() == _core.current_time()
    assert mock_clock.current_time() == _core.current_time()
    mock_clock.jump(3.14)
    assert start + 3.14 == mock_clock.current_time() == _core.current_time()


async def test_current_clock(mock_clock):
    assert mock_clock is _core.current_clock()


async def test_current_task():
    parent_task = _core.current_task()

    async def child():
        assert _core.current_task().parent_nursery.parent_task is parent_task

    async with _core.open_nursery() as nursery:
        nursery.start_soon(child)


async def test_root_task():
    root = _core.current_root_task()
    assert root.parent_nursery is root.eventual_parent_nursery is None


def test_out_of_context():
    with pytest.raises(RuntimeError):
        _core.current_task()
    with pytest.raises(RuntimeError):
        _core.current_time()


async def test_current_statistics(mock_clock):
    # Make sure all the early startup stuff has settled down
    await wait_all_tasks_blocked()

    # A child that sticks around to make some interesting stats:
    async def child():
        try:
            await sleep_forever()
        except _core.Cancelled:
            pass

    stats = _core.current_statistics()
    print(stats)
    # 2 system tasks + us
    assert stats.tasks_living == 3
    assert stats.run_sync_soon_queue_size == 0

    async with _core.open_nursery() as nursery:
        nursery.start_soon(child)
        await wait_all_tasks_blocked()
        token = _core.current_trio_token()
        token.run_sync_soon(lambda: None)
        token.run_sync_soon(lambda: None, idempotent=True)
        stats = _core.current_statistics()
        print(stats)
        # 2 system tasks + us + child
        assert stats.tasks_living == 4
        # the exact value here might shift if we change how we do accounting
        # (currently it only counts tasks that we already know will be
        # runnable on the next pass), but still useful to at least test the
        # difference between now and after we wake up the child:
        assert stats.tasks_runnable == 0
        assert stats.run_sync_soon_queue_size == 2

        nursery.cancel_scope.cancel()
        stats = _core.current_statistics()
        print(stats)
        assert stats.tasks_runnable == 1

    # Give the child a chance to die and the run_sync_soon a chance to clear
    await _core.checkpoint()
    await _core.checkpoint()

    with _core.CancelScope(deadline=_core.current_time() + 5):
        stats = _core.current_statistics()
        print(stats)
        assert stats.seconds_to_next_deadline == 5
    stats = _core.current_statistics()
    print(stats)
    assert stats.seconds_to_next_deadline == inf


<<<<<<< HEAD
@attr.s(eq=False, hash=False)
class TaskRecorder:
    record = attr.ib(factory=list)

    def before_run(self):
        self.record.append(("before_run",))

    def task_scheduled(self, task):
        self.record.append(("schedule", task))

    def before_task_step(self, task):
        assert task is _core.current_task()
        self.record.append(("before", task))

    def after_task_step(self, task):
        assert task is _core.current_task()
        self.record.append(("after", task))

    def after_run(self):
        self.record.append(("after_run",))

    def filter_tasks(self, tasks):
        for item in self.record:
            if item[0] in ("schedule", "before", "after") and item[1] in tasks:
                yield item
            if item[0] in ("before_run", "after_run"):
                yield item


def test_instruments(recwarn):
    r1 = TaskRecorder()
    r2 = TaskRecorder()
    r3 = TaskRecorder()

    task = None

    # We use a child task for this, because the main task does some extra
    # bookkeeping stuff that can leak into the instrument results, and we
    # don't want to deal with it.
    async def task_fn():
        nonlocal task
        task = _core.current_task()

        for _ in range(4):
            await _core.checkpoint()
        # replace r2 with r3, to test that we can manipulate them as we go
        _core.remove_instrument(r2)
        with pytest.raises(KeyError):
            _core.remove_instrument(r2)
        # add is idempotent
        _core.add_instrument(r3)
        _core.add_instrument(r3)
        for _ in range(1):
            await _core.checkpoint()

    async def main():
        async with _core.open_nursery() as nursery:
            nursery.start_soon(task_fn)

    _core.run(main, instruments=[r1, r2])

    # It sleeps 5 times, so it runs 6 times.  Note that checkpoint()
    # reschedules the task immediately upon yielding, before the
    # after_task_step event fires.
    expected = (
        [("before_run",), ("schedule", task)]
        + [("before", task), ("schedule", task), ("after", task)] * 5
        + [("before", task), ("after", task), ("after_run",)]
    )
    assert r1.record == r2.record + r3.record
    assert list(r1.filter_tasks([task])) == expected


def test_instruments_interleave():
    tasks = {}

    async def two_step1():
        tasks["t1"] = _core.current_task()
        await _core.checkpoint()

    async def two_step2():
        tasks["t2"] = _core.current_task()
        await _core.checkpoint()

    async def main():
        async with _core.open_nursery() as nursery:
            nursery.start_soon(two_step1)
            nursery.start_soon(two_step2)

    r = TaskRecorder()
    _core.run(main, instruments=[r])

    expected = [
        ("before_run",),
        ("schedule", tasks["t1"]),
        ("schedule", tasks["t2"]),
        {
            ("before", tasks["t1"]),
            ("schedule", tasks["t1"]),
            ("after", tasks["t1"]),
            ("before", tasks["t2"]),
            ("schedule", tasks["t2"]),
            ("after", tasks["t2"]),
        },
        {
            ("before", tasks["t1"]),
            ("after", tasks["t1"]),
            ("before", tasks["t2"]),
            ("after", tasks["t2"]),
        },
        ("after_run",),
    ]
    print(list(r.filter_tasks(tasks.values())))
    check_sequence_matches(list(r.filter_tasks(tasks.values())), expected)


def test_null_instrument():
    # undefined instrument methods are skipped
    class NullInstrument:
        pass

    async def main():
        await _core.checkpoint()

    _core.run(main, instruments=[NullInstrument()])


def test_instrument_before_after_run():
    record = []

    class BeforeAfterRun:
        def before_run(self):
            record.append("before_run")

        def after_run(self):
            record.append("after_run")

    async def main():
        pass

    _core.run(main, instruments=[BeforeAfterRun()])
    assert record == ["before_run", "after_run"]


def test_instrument_task_spawn_exit():
    record = []

    class SpawnExitRecorder:
        def task_spawned(self, task):
            record.append(("spawned", task))

        def task_exited(self, task):
            record.append(("exited", task))

    async def main():
        return _core.current_task()

    main_task = _core.run(main, instruments=[SpawnExitRecorder()])
    assert ("spawned", main_task) in record
    assert ("exited", main_task) in record


# This test also tests having a crash before the initial task is even spawned,
# which is very difficult to handle.
def test_instruments_crash(caplog):
    record = []

    class BrokenInstrument:
        def task_scheduled(self, task):
            record.append("scheduled")
            raise ValueError("oops")

        def close(self):
            # Shouldn't be called -- tests that the instrument disabling logic
            # works right.
            record.append("closed")  # pragma: no cover

    async def main():
        record.append("main ran")
        return _core.current_task()

    r = TaskRecorder()
    main_task = _core.run(main, instruments=[r, BrokenInstrument()])
    assert record == ["scheduled", "main ran"]
    # the TaskRecorder kept going throughout, even though the BrokenInstrument
    # was disabled
    assert ("after", main_task) in r.record
    assert ("after_run",) in r.record
    # And we got a log message
    exc_type, exc_value, exc_traceback = caplog.records[0].exc_info
    assert exc_type is ValueError
    assert str(exc_value) == "oops"
    assert "Instrument has been disabled" in caplog.records[0].message


=======
>>>>>>> 163cfaac
async def test_cancel_scope_repr(mock_clock):
    scope = _core.CancelScope()
    assert "unbound" in repr(scope)
    with scope:
        assert "active" in repr(scope)
        scope.deadline = _core.current_time() - 1
        assert "deadline is 1.00 seconds ago" in repr(scope)
        scope.deadline = _core.current_time() + 10
        assert "deadline is 10.00 seconds from now" in repr(scope)
        # when not in async context, can't get the current time
        assert "deadline" not in await to_thread_run_sync(repr, scope)
        scope.cancel()
        assert "cancelled" in repr(scope)
    assert "exited" in repr(scope)


def test_cancel_points():
    async def main1():
        with _core.CancelScope() as scope:
            await _core.checkpoint_if_cancelled()
            scope.cancel()
            with pytest.raises(_core.Cancelled):
                await _core.checkpoint_if_cancelled()

    _core.run(main1)

    async def main2():
        with _core.CancelScope() as scope:
            await _core.checkpoint()
            scope.cancel()
            with pytest.raises(_core.Cancelled):
                await _core.checkpoint()

    _core.run(main2)

    async def main3():
        with _core.CancelScope() as scope:
            scope.cancel()
            with pytest.raises(_core.Cancelled):
                await sleep_forever()

    _core.run(main3)

    async def main4():
        with _core.CancelScope() as scope:
            scope.cancel()
            await _core.cancel_shielded_checkpoint()
            await _core.cancel_shielded_checkpoint()
            with pytest.raises(_core.Cancelled):
                await _core.checkpoint()

    _core.run(main4)


async def test_cancel_edge_cases():
    with _core.CancelScope() as scope:
        # Two cancels in a row -- idempotent
        scope.cancel()
        scope.cancel()
        await _core.checkpoint()
    assert scope.cancel_called
    assert scope.cancelled_caught

    with _core.CancelScope() as scope:
        # Check level-triggering
        scope.cancel()
        with pytest.raises(_core.Cancelled):
            await sleep_forever()
        with pytest.raises(_core.Cancelled):
            await sleep_forever()


async def test_cancel_scope_multierror_filtering():
    async def crasher():
        raise KeyError

    try:
        with _core.CancelScope() as outer:
            try:
                async with _core.open_nursery() as nursery:
                    # Two children that get cancelled by the nursery scope
                    nursery.start_soon(sleep_forever)  # t1
                    nursery.start_soon(sleep_forever)  # t2
                    nursery.cancel_scope.cancel()
                    with _core.CancelScope(shield=True):
                        await wait_all_tasks_blocked()
                    # One child that gets cancelled by the outer scope
                    nursery.start_soon(sleep_forever)  # t3
                    outer.cancel()
                    # And one that raises a different error
                    nursery.start_soon(crasher)  # t4
                # and then our __aexit__ also receives an outer Cancelled
            except _core.MultiError as multi_exc:
                # Since the outer scope became cancelled before the
                # nursery block exited, all cancellations inside the
                # nursery block continue propagating to reach the
                # outer scope.
                assert len(multi_exc.exceptions) == 5
                summary = {}
                for exc in multi_exc.exceptions:
                    summary.setdefault(type(exc), 0)
                    summary[type(exc)] += 1
                assert summary == {_core.Cancelled: 4, KeyError: 1}
                raise
    except AssertionError:  # pragma: no cover
        raise
    except BaseException as exc:
        # This is ouside the outer scope, so all the Cancelled
        # exceptions should have been absorbed, leaving just a regular
        # KeyError from crasher()
        assert type(exc) is KeyError
    else:  # pragma: no cover
        assert False


async def test_precancelled_task():
    # a task that gets spawned into an already-cancelled nursery should begin
    # execution (https://github.com/python-trio/trio/issues/41), but get a
    # cancelled error at its first blocking call.
    record = []

    async def blocker():
        record.append("started")
        await sleep_forever()

    async with _core.open_nursery() as nursery:
        nursery.cancel_scope.cancel()
        nursery.start_soon(blocker)
    assert record == ["started"]


async def test_cancel_shielding():
    with _core.CancelScope() as outer:
        with _core.CancelScope() as inner:
            await _core.checkpoint()
            outer.cancel()
            with pytest.raises(_core.Cancelled):
                await _core.checkpoint()

            assert inner.shield is False
            with pytest.raises(TypeError):
                inner.shield = "hello"
            assert inner.shield is False

            inner.shield = True
            assert inner.shield is True
            # shield protects us from 'outer'
            await _core.checkpoint()

            with _core.CancelScope() as innerest:
                innerest.cancel()
                # but it doesn't protect us from scope inside inner
                with pytest.raises(_core.Cancelled):
                    await _core.checkpoint()
            await _core.checkpoint()

            inner.shield = False
            # can disable shield again
            with pytest.raises(_core.Cancelled):
                await _core.checkpoint()

            # re-enable shield
            inner.shield = True
            await _core.checkpoint()
            # shield doesn't protect us from inner itself
            inner.cancel()
            # This should now raise, but be absorbed by the inner scope
            await _core.checkpoint()
        assert inner.cancelled_caught


# make sure that cancellation propagates immediately to all children
async def test_cancel_inheritance():
    record = set()

    async def leaf(ident):
        try:
            await sleep_forever()
        except _core.Cancelled:
            record.add(ident)

    async def worker(ident):
        async with _core.open_nursery() as nursery:
            nursery.start_soon(leaf, ident + "-l1")
            nursery.start_soon(leaf, ident + "-l2")

    async with _core.open_nursery() as nursery:
        nursery.start_soon(worker, "w1")
        nursery.start_soon(worker, "w2")
        nursery.cancel_scope.cancel()

    assert record == {"w1-l1", "w1-l2", "w2-l1", "w2-l2"}


async def test_cancel_shield_abort():
    with _core.CancelScope() as outer:
        async with _core.open_nursery() as nursery:
            outer.cancel()
            nursery.cancel_scope.shield = True
            # The outer scope is cancelled, but this task is protected by the
            # shield, so it manages to get to sleep
            record = []

            async def sleeper():
                record.append("sleeping")
                try:
                    await sleep_forever()
                except _core.Cancelled:
                    record.append("cancelled")

            nursery.start_soon(sleeper)
            await wait_all_tasks_blocked()
            assert record == ["sleeping"]
            # now when we unshield, it should abort the sleep.
            nursery.cancel_scope.shield = False
            # wait for the task to finish before entering the nursery
            # __aexit__, because __aexit__ could make it spuriously look like
            # this worked by cancelling the nursery scope. (When originally
            # written, without these last few lines, the test spuriously
            # passed, even though shield assignment was buggy.)
            with _core.CancelScope(shield=True):
                await wait_all_tasks_blocked()
                assert record == ["sleeping", "cancelled"]


async def test_basic_timeout(mock_clock):
    start = _core.current_time()
    with _core.CancelScope() as scope:
        assert scope.deadline == inf
        scope.deadline = start + 1
        assert scope.deadline == start + 1
    assert not scope.cancel_called
    mock_clock.jump(2)
    await _core.checkpoint()
    await _core.checkpoint()
    await _core.checkpoint()
    assert not scope.cancel_called

    start = _core.current_time()
    with _core.CancelScope(deadline=start + 1) as scope:
        mock_clock.jump(2)
        await sleep_forever()
    # But then the scope swallowed the exception... but we can still see it
    # here:
    assert scope.cancel_called
    assert scope.cancelled_caught

    # changing deadline
    start = _core.current_time()
    with _core.CancelScope() as scope:
        await _core.checkpoint()
        scope.deadline = start + 10
        await _core.checkpoint()
        mock_clock.jump(5)
        await _core.checkpoint()
        scope.deadline = start + 1
        with pytest.raises(_core.Cancelled):
            await _core.checkpoint()
        with pytest.raises(_core.Cancelled):
            await _core.checkpoint()


async def test_cancel_scope_nesting():
    # Nested scopes: if two triggering at once, the outer one wins
    with _core.CancelScope() as scope1:
        with _core.CancelScope() as scope2:
            with _core.CancelScope() as scope3:
                scope3.cancel()
                scope2.cancel()
                await sleep_forever()
    assert scope3.cancel_called
    assert not scope3.cancelled_caught
    assert scope2.cancel_called
    assert scope2.cancelled_caught
    assert not scope1.cancel_called
    assert not scope1.cancelled_caught

    # shielding
    with _core.CancelScope() as scope1:
        with _core.CancelScope() as scope2:
            scope1.cancel()
            with pytest.raises(_core.Cancelled):
                await _core.checkpoint()
            with pytest.raises(_core.Cancelled):
                await _core.checkpoint()
            scope2.shield = True
            await _core.checkpoint()
            scope2.cancel()
            with pytest.raises(_core.Cancelled):
                await _core.checkpoint()

    # if a scope is pending, but then gets popped off the stack, then it
    # isn't delivered
    with _core.CancelScope() as scope:
        scope.cancel()
        await _core.cancel_shielded_checkpoint()
    await _core.checkpoint()
    assert not scope.cancelled_caught


# Regression test for https://github.com/python-trio/trio/issues/1175
async def test_unshield_while_cancel_propagating():
    with _core.CancelScope() as outer:
        with _core.CancelScope() as inner:
            outer.cancel()
            try:
                await _core.checkpoint()
            finally:
                inner.shield = True
    assert outer.cancelled_caught and not inner.cancelled_caught


async def test_cancel_unbound():
    async def sleep_until_cancelled(scope):
        with scope, fail_after(1):
            await sleep_forever()

    # Cancel before entry
    scope = _core.CancelScope()
    scope.cancel()
    async with _core.open_nursery() as nursery:
        nursery.start_soon(sleep_until_cancelled, scope)

    # Cancel after entry
    scope = _core.CancelScope()
    async with _core.open_nursery() as nursery:
        nursery.start_soon(sleep_until_cancelled, scope)
        await wait_all_tasks_blocked()
        scope.cancel()

    # Shield before entry
    scope = _core.CancelScope()
    scope.shield = True
    with _core.CancelScope() as outer, scope:
        outer.cancel()
        await _core.checkpoint()
        scope.shield = False
        with pytest.raises(_core.Cancelled):
            await _core.checkpoint()

    # Can't reuse
    with _core.CancelScope() as scope:
        await _core.checkpoint()
    scope.cancel()
    await _core.checkpoint()
    assert scope.cancel_called
    assert not scope.cancelled_caught
    with pytest.raises(RuntimeError) as exc_info:
        with scope:
            pass  # pragma: no cover
    assert "single 'with' block" in str(exc_info.value)

    # Can't reenter
    with _core.CancelScope() as scope:
        with pytest.raises(RuntimeError) as exc_info:
            with scope:
                pass  # pragma: no cover
        assert "single 'with' block" in str(exc_info.value)

    # Can't enter from multiple tasks simultaneously
    scope = _core.CancelScope()

    async def enter_scope():
        with scope:
            await sleep_forever()

    async with _core.open_nursery() as nursery:
        nursery.start_soon(enter_scope, name="this one")
        await wait_all_tasks_blocked()

        with pytest.raises(RuntimeError) as exc_info:
            with scope:
                pass  # pragma: no cover
        assert "single 'with' block" in str(exc_info.value)
        nursery.cancel_scope.cancel()

    # If not yet entered, cancel_called is true when the deadline has passed
    # even if cancel() hasn't been called yet
    scope = _core.CancelScope(deadline=_core.current_time() + 1)
    assert not scope.cancel_called
    scope.deadline -= 1
    assert scope.cancel_called
    scope.deadline += 1
    assert scope.cancel_called  # never become un-cancelled


async def test_cancel_scope_misnesting():
    outer = _core.CancelScope()
    inner = _core.CancelScope()
    with ExitStack() as stack:
        stack.enter_context(outer)
        with inner:
            with pytest.raises(RuntimeError, match="still within its child"):
                stack.close()
        # No further error is raised when exiting the inner context

    # If there are other tasks inside the abandoned part of the cancel tree,
    # they get cancelled when the misnesting is detected
    async def task1():
        with pytest.raises(_core.Cancelled):
            await sleep_forever()

    # Even if inside another cancel scope
    async def task2():
        with _core.CancelScope():
            with pytest.raises(_core.Cancelled):
                await sleep_forever()

    with ExitStack() as stack:
        stack.enter_context(_core.CancelScope())
        async with _core.open_nursery() as nursery:
            nursery.start_soon(task1)
            nursery.start_soon(task2)
            await wait_all_tasks_blocked()
            with pytest.raises(RuntimeError, match="still within its child"):
                stack.close()

    # Variant that makes the child tasks direct children of the scope
    # that noticed the misnesting:
    nursery_mgr = _core.open_nursery()
    nursery = await nursery_mgr.__aenter__()
    try:
        nursery.start_soon(task1)
        nursery.start_soon(task2)
        nursery.start_soon(sleep_forever)
        await wait_all_tasks_blocked()
        nursery.cancel_scope.__exit__(None, None, None)
    finally:
        with pytest.raises(RuntimeError) as exc_info:
            await nursery_mgr.__aexit__(*sys.exc_info())
        assert "which had already been exited" in str(exc_info.value)
        assert type(exc_info.value.__context__) is _core.MultiError
        assert len(exc_info.value.__context__.exceptions) == 3
        cancelled_in_context = False
        for exc in exc_info.value.__context__.exceptions:
            assert isinstance(exc, RuntimeError)
            assert "closed before the task exited" in str(exc)
            cancelled_in_context |= isinstance(exc.__context__, _core.Cancelled)
        assert cancelled_in_context  # for the sleep_forever

    # Trying to exit a cancel scope from an unrelated task raises an error
    # without affecting any state
    async def task3(task_status):
        with _core.CancelScope() as scope:
            task_status.started(scope)
            await sleep_forever()

    async with _core.open_nursery() as nursery:
        scope = await nursery.start(task3)
        with pytest.raises(RuntimeError, match="from unrelated"):
            scope.__exit__(None, None, None)
        scope.cancel()


@slow
async def test_timekeeping():
    # probably a good idea to use a real clock for *one* test anyway...
    TARGET = 1.0
    # give it a few tries in case of random CI server flakiness
    for _ in range(4):
        real_start = time.perf_counter()
        with _core.CancelScope() as scope:
            scope.deadline = _core.current_time() + TARGET
            await sleep_forever()
        real_duration = time.perf_counter() - real_start
        accuracy = real_duration / TARGET
        print(accuracy)
        # Actual time elapsed should always be >= target time
        # (== is possible depending on system behavior for time.perf_counter resolution
        if 1.0 <= accuracy < 2:  # pragma: no branch
            break
    else:  # pragma: no cover
        assert False


async def test_failed_abort():
    stubborn_task = [None]
    stubborn_scope = [None]
    record = []

    async def stubborn_sleeper():
        stubborn_task[0] = _core.current_task()
        with _core.CancelScope() as scope:
            stubborn_scope[0] = scope
            record.append("sleep")
            x = await _core.wait_task_rescheduled(lambda _: _core.Abort.FAILED)
            assert x == 1
            record.append("woke")
            try:
                await _core.checkpoint_if_cancelled()
            except _core.Cancelled:
                record.append("cancelled")

    async with _core.open_nursery() as nursery:
        nursery.start_soon(stubborn_sleeper)
        await wait_all_tasks_blocked()
        assert record == ["sleep"]
        stubborn_scope[0].cancel()
        await wait_all_tasks_blocked()
        # cancel didn't wake it up
        assert record == ["sleep"]
        # wake it up again by hand
        _core.reschedule(stubborn_task[0], outcome.Value(1))
    assert record == ["sleep", "woke", "cancelled"]


def test_broken_abort():
    async def main():
        # These yields are here to work around an annoying warning -- we're
        # going to crash the main loop, and if we (by chance) do this before
        # the run_sync_soon task runs for the first time, then Python gives us
        # a spurious warning about it not being awaited. (I mean, the warning
        # is correct, but here we're testing our ability to deliver a
        # semi-meaningful error after things have gone totally pear-shaped, so
        # it's not relevant.) By letting the run_sync_soon_task run first, we
        # avoid the warning.
        await _core.checkpoint()
        await _core.checkpoint()
        with _core.CancelScope() as scope:
            scope.cancel()
            # None is not a legal return value here
            await _core.wait_task_rescheduled(lambda _: None)

    with pytest.raises(_core.TrioInternalError):
        _core.run(main)

    # Because this crashes, various __del__ methods print complaints on
    # stderr. Make sure that they get run now, so the output is attached to
    # this test.
    gc_collect_harder()


def test_error_in_run_loop():
    # Blow stuff up real good to check we at least get a TrioInternalError
    async def main():
        task = _core.current_task()
        task._schedule_points = "hello!"
        await _core.checkpoint()

    with ignore_coroutine_never_awaited_warnings():
        with pytest.raises(_core.TrioInternalError):
            _core.run(main)


async def test_spawn_system_task():
    record = []

    async def system_task(x):
        record.append(("x", x))
        record.append(("ki", _core.currently_ki_protected()))
        await _core.checkpoint()

    _core.spawn_system_task(system_task, 1)
    await wait_all_tasks_blocked()
    assert record == [("x", 1), ("ki", True)]


# intentionally make a system task crash
def test_system_task_crash():
    async def crasher():
        raise KeyError

    async def main():
        _core.spawn_system_task(crasher)
        await sleep_forever()

    with pytest.raises(_core.TrioInternalError):
        _core.run(main)


def test_system_task_crash_MultiError():
    async def crasher1():
        raise KeyError

    async def crasher2():
        raise ValueError

    async def system_task():
        async with _core.open_nursery() as nursery:
            nursery.start_soon(crasher1)
            nursery.start_soon(crasher2)

    async def main():
        _core.spawn_system_task(system_task)
        await sleep_forever()

    with pytest.raises(_core.TrioInternalError) as excinfo:
        _core.run(main)

    me = excinfo.value.__cause__
    assert isinstance(me, _core.MultiError)
    assert len(me.exceptions) == 2
    for exc in me.exceptions:
        assert isinstance(exc, (KeyError, ValueError))


def test_system_task_crash_plus_Cancelled():
    # Set up a situation where a system task crashes with a
    # MultiError([Cancelled, ValueError])
    async def crasher():
        try:
            await sleep_forever()
        except _core.Cancelled:
            raise ValueError

    async def cancelme():
        await sleep_forever()

    async def system_task():
        async with _core.open_nursery() as nursery:
            nursery.start_soon(crasher)
            nursery.start_soon(cancelme)

    async def main():
        _core.spawn_system_task(system_task)
        # then we exit, triggering a cancellation

    with pytest.raises(_core.TrioInternalError) as excinfo:
        _core.run(main)
    assert type(excinfo.value.__cause__) is ValueError


def test_system_task_crash_KeyboardInterrupt():
    async def ki():
        raise KeyboardInterrupt

    async def main():
        _core.spawn_system_task(ki)
        await sleep_forever()

    with pytest.raises(_core.TrioInternalError) as excinfo:
        _core.run(main)
    assert isinstance(excinfo.value.__cause__, KeyboardInterrupt)


# This used to fail because checkpoint was a yield followed by an immediate
# reschedule. So we had:
# 1) this task yields
# 2) this task is rescheduled
# ...
# 3) next iteration of event loop starts, runs timeouts
# 4) this task has timed out
# 5) ...but it's on the run queue, so the timeout is queued to be delivered
#    the next time that it's blocked.
async def test_yield_briefly_checks_for_timeout(mock_clock):
    with _core.CancelScope(deadline=_core.current_time() + 5):
        await _core.checkpoint()
        with pytest.raises(_core.Cancelled):
            mock_clock.jump(10)
            await _core.checkpoint()


# This tests that sys.exc_info is properly saved/restored as we swap between
# tasks. It turns out that the interpreter automagically handles this for us
# so there's no special code in Trio required to pass this test, but it's
# still nice to know that it works :-).
#
# Update: it turns out I was right to be nervous! see the next test...
async def test_exc_info():
    record = []
    seq = Sequencer()

    async def child1():
        with pytest.raises(ValueError) as excinfo:
            try:
                async with seq(0):
                    pass  # we don't yield until seq(2) below
                record.append("child1 raise")
                raise ValueError("child1")
            except ValueError:
                record.append("child1 sleep")
                async with seq(2):
                    pass
                assert "child2 wake" in record
                record.append("child1 re-raise")
                raise
        assert excinfo.value.__context__ is None
        record.append("child1 success")

    async def child2():
        with pytest.raises(KeyError) as excinfo:
            async with seq(1):
                pass  # we don't yield until seq(3) below
            assert "child1 sleep" in record
            record.append("child2 wake")
            assert sys.exc_info() == (None, None, None)
            try:
                raise KeyError("child2")
            except KeyError:
                record.append("child2 sleep again")
                async with seq(3):
                    pass
                assert "child1 re-raise" in record
                record.append("child2 re-raise")
                raise
        assert excinfo.value.__context__ is None
        record.append("child2 success")

    async with _core.open_nursery() as nursery:
        nursery.start_soon(child1)
        nursery.start_soon(child2)

    assert record == [
        "child1 raise",
        "child1 sleep",
        "child2 wake",
        "child2 sleep again",
        "child1 re-raise",
        "child1 success",
        "child2 re-raise",
        "child2 success",
    ]


# At least as of CPython 3.6, using .throw() to raise an exception inside a
# coroutine/generator causes the original exc_info state to be lost, so things
# like re-raising and exception chaining are broken.
#
# https://bugs.python.org/issue29587
async def test_exc_info_after_yield_error():
    child_task = None

    async def child():
        nonlocal child_task
        child_task = _core.current_task()

        try:
            raise KeyError
        except Exception:
            try:
                await sleep_forever()
            except Exception:
                pass
            raise

    with pytest.raises(KeyError):
        async with _core.open_nursery() as nursery:
            nursery.start_soon(child)
            await wait_all_tasks_blocked()
            _core.reschedule(child_task, outcome.Error(ValueError()))


# Similar to previous test -- if the ValueError() gets sent in via 'throw',
# then Python's normal implicit chaining stuff is broken.
async def test_exception_chaining_after_yield_error():
    child_task = None

    async def child():
        nonlocal child_task
        child_task = _core.current_task()

        try:
            raise KeyError
        except Exception:
            await sleep_forever()

    with pytest.raises(ValueError) as excinfo:
        async with _core.open_nursery() as nursery:
            nursery.start_soon(child)
            await wait_all_tasks_blocked()
            _core.reschedule(child_task, outcome.Error(ValueError()))

    assert isinstance(excinfo.value.__context__, KeyError)


async def test_nursery_exception_chaining_doesnt_make_context_loops():
    async def crasher():
        raise KeyError

    with pytest.raises(_core.MultiError) as excinfo:
        async with _core.open_nursery() as nursery:
            nursery.start_soon(crasher)
            raise ValueError
    # the MultiError should not have the KeyError or ValueError as context
    assert excinfo.value.__context__ is None


def test_TrioToken_identity():
    async def get_and_check_token():
        token = _core.current_trio_token()
        # Two calls in the same run give the same object
        assert token is _core.current_trio_token()
        return token

    t1 = _core.run(get_and_check_token)
    t2 = _core.run(get_and_check_token)
    assert t1 is not t2
    assert t1 != t2
    assert hash(t1) != hash(t2)


async def test_TrioToken_run_sync_soon_basic():
    record = []

    def cb(x):
        record.append(("cb", x))

    token = _core.current_trio_token()
    token.run_sync_soon(cb, 1)
    assert not record
    await wait_all_tasks_blocked()
    assert record == [("cb", 1)]


def test_TrioToken_run_sync_soon_too_late():
    token = None

    async def main():
        nonlocal token
        token = _core.current_trio_token()

    _core.run(main)
    assert token is not None
    with pytest.raises(_core.RunFinishedError):
        token.run_sync_soon(lambda: None)  # pragma: no branch


async def test_TrioToken_run_sync_soon_idempotent():
    record = []

    def cb(x):
        record.append(x)

    token = _core.current_trio_token()
    token.run_sync_soon(cb, 1)
    token.run_sync_soon(cb, 1, idempotent=True)
    token.run_sync_soon(cb, 1, idempotent=True)
    token.run_sync_soon(cb, 1, idempotent=True)
    token.run_sync_soon(cb, 2, idempotent=True)
    token.run_sync_soon(cb, 2, idempotent=True)
    await wait_all_tasks_blocked()
    assert len(record) == 3
    assert sorted(record) == [1, 1, 2]

    # ordering test
    record = []
    for _ in range(3):
        for i in range(100):
            token.run_sync_soon(cb, i, idempotent=True)
    await wait_all_tasks_blocked()
    # We guarantee FIFO
    assert record == list(range(100))


def test_TrioToken_run_sync_soon_idempotent_requeue():
    # We guarantee that if a call has finished, queueing it again will call it
    # again. Due to the lack of synchronization, this effectively means that
    # we have to guarantee that once a call has *started*, queueing it again
    # will call it again. Also this is much easier to test :-)
    record = []

    def redo(token):
        record.append(None)
        try:
            token.run_sync_soon(redo, token, idempotent=True)
        except _core.RunFinishedError:
            pass

    async def main():
        token = _core.current_trio_token()
        token.run_sync_soon(redo, token, idempotent=True)
        await _core.checkpoint()
        await _core.checkpoint()
        await _core.checkpoint()

    _core.run(main)

    assert len(record) >= 2


def test_TrioToken_run_sync_soon_after_main_crash():
    record = []

    async def main():
        token = _core.current_trio_token()
        # After main exits but before finally cleaning up, callback processed
        # normally
        token.run_sync_soon(lambda: record.append("sync-cb"))
        raise ValueError

    with pytest.raises(ValueError):
        _core.run(main)

    assert record == ["sync-cb"]


def test_TrioToken_run_sync_soon_crashes():
    record = set()

    async def main():
        token = _core.current_trio_token()
        token.run_sync_soon(lambda: dict()["nope"])
        # check that a crashing run_sync_soon callback doesn't stop further
        # calls to run_sync_soon
        token.run_sync_soon(lambda: record.add("2nd run_sync_soon ran"))
        try:
            await sleep_forever()
        except _core.Cancelled:
            record.add("cancelled!")

    with pytest.raises(_core.TrioInternalError) as excinfo:
        _core.run(main)

    assert type(excinfo.value.__cause__) is KeyError
    assert record == {"2nd run_sync_soon ran", "cancelled!"}


async def test_TrioToken_run_sync_soon_FIFO():
    N = 100
    record = []
    token = _core.current_trio_token()
    for i in range(N):
        token.run_sync_soon(lambda j: record.append(j), i)
    await wait_all_tasks_blocked()
    assert record == list(range(N))


def test_TrioToken_run_sync_soon_starvation_resistance():
    # Even if we push callbacks in from callbacks, so that the callback queue
    # never empties out, then we still can't starve out other tasks from
    # running.
    token = None
    record = []

    def naughty_cb(i):
        nonlocal token
        try:
            token.run_sync_soon(naughty_cb, i + 1)
        except _core.RunFinishedError:
            record.append(("run finished", i))

    async def main():
        nonlocal token
        token = _core.current_trio_token()
        token.run_sync_soon(naughty_cb, 0)
        record.append("starting")
        for _ in range(20):
            await _core.checkpoint()

    _core.run(main)
    assert len(record) == 2
    assert record[0] == "starting"
    assert record[1][0] == "run finished"
    assert record[1][1] >= 19


def test_TrioToken_run_sync_soon_threaded_stress_test():
    cb_counter = 0

    def cb():
        nonlocal cb_counter
        cb_counter += 1

    def stress_thread(token):
        try:
            while True:
                token.run_sync_soon(cb)
                time.sleep(0)
        except _core.RunFinishedError:
            pass

    async def main():
        token = _core.current_trio_token()
        thread = threading.Thread(target=stress_thread, args=(token,))
        thread.start()
        for _ in range(10):
            start_value = cb_counter
            while cb_counter == start_value:
                await sleep(0.01)

    _core.run(main)
    print(cb_counter)


async def test_TrioToken_run_sync_soon_massive_queue():
    # There are edge cases in the wakeup fd code when the wakeup fd overflows,
    # so let's try to make that happen. This is also just a good stress test
    # in general. (With the current-as-of-2017-02-14 code using a socketpair
    # with minimal buffer, Linux takes 6 wakeups to fill the buffer and macOS
    # takes 1 wakeup. So 1000 is overkill if anything. Windows OTOH takes
    # ~600,000 wakeups, but has the same code paths...)
    COUNT = 1000
    token = _core.current_trio_token()
    counter = [0]

    def cb(i):
        # This also tests FIFO ordering of callbacks
        assert counter[0] == i
        counter[0] += 1

    for i in range(COUNT):
        token.run_sync_soon(cb, i)
    await wait_all_tasks_blocked()
    assert counter[0] == COUNT


@pytest.mark.skipif(buggy_pypy_asyncgens, reason="PyPy 7.2 is buggy")
def test_TrioToken_run_sync_soon_late_crash():
    # Crash after system nursery is closed -- easiest way to do that is
    # from an async generator finalizer.
    record = []
    saved = []

    async def agen():
        token = _core.current_trio_token()
        try:
            yield 1
        finally:
            token.run_sync_soon(lambda: {}["nope"])
            token.run_sync_soon(lambda: record.append("2nd ran"))

    async def main():
        saved.append(agen())
        await saved[-1].asend(None)
        record.append("main exiting")

    with pytest.raises(_core.TrioInternalError) as excinfo:
        _core.run(main)

    assert type(excinfo.value.__cause__) is KeyError
    assert record == ["main exiting", "2nd ran"]


async def test_slow_abort_basic():
    with _core.CancelScope() as scope:
        scope.cancel()
        with pytest.raises(_core.Cancelled):
            task = _core.current_task()
            token = _core.current_trio_token()

            def slow_abort(raise_cancel):
                result = outcome.capture(raise_cancel)
                token.run_sync_soon(_core.reschedule, task, result)
                return _core.Abort.FAILED

            await _core.wait_task_rescheduled(slow_abort)


async def test_slow_abort_edge_cases():
    record = []

    async def slow_aborter():
        task = _core.current_task()
        token = _core.current_trio_token()

        def slow_abort(raise_cancel):
            record.append("abort-called")
            result = outcome.capture(raise_cancel)
            token.run_sync_soon(_core.reschedule, task, result)
            return _core.Abort.FAILED

        with pytest.raises(_core.Cancelled):
            record.append("sleeping")
            await _core.wait_task_rescheduled(slow_abort)
        record.append("cancelled")
        # blocking again, this time it's okay, because we're shielded
        await _core.checkpoint()
        record.append("done")

    with _core.CancelScope() as outer1:
        with _core.CancelScope() as outer2:
            async with _core.open_nursery() as nursery:
                # So we have a task blocked on an operation that can't be
                # aborted immediately
                nursery.start_soon(slow_aborter)
                await wait_all_tasks_blocked()
                assert record == ["sleeping"]
                # And then we cancel it, so the abort callback gets run
                outer1.cancel()
                assert record == ["sleeping", "abort-called"]
                # In fact that happens twice! (This used to cause the abort
                # callback to be run twice)
                outer2.cancel()
                assert record == ["sleeping", "abort-called"]
                # But then before the abort finishes, the task gets shielded!
                nursery.cancel_scope.shield = True
                # Now we wait for the task to finish...
            # The cancellation was delivered, even though it was shielded
            assert record == ["sleeping", "abort-called", "cancelled", "done"]


async def test_task_tree_introspection():
    tasks = {}
    nurseries = {}

    async def parent(task_status=_core.TASK_STATUS_IGNORED):
        tasks["parent"] = _core.current_task()

        assert tasks["parent"].child_nurseries == []

        async with _core.open_nursery() as nursery1:
            async with _core.open_nursery() as nursery2:
                assert tasks["parent"].child_nurseries == [nursery1, nursery2]

        assert tasks["parent"].child_nurseries == []

        async with _core.open_nursery() as nursery:
            nurseries["parent"] = nursery
            await nursery.start(child1)

        # Upward links survive after tasks/nurseries exit
        assert nurseries["parent"].parent_task is tasks["parent"]
        assert tasks["child1"].parent_nursery is nurseries["parent"]
        assert nurseries["child1"].parent_task is tasks["child1"]
        assert tasks["child2"].parent_nursery is nurseries["child1"]

        nursery = _core.current_task().parent_nursery
        # Make sure that chaining eventually gives a nursery of None (and not,
        # for example, an error)
        while nursery is not None:
            t = nursery.parent_task
            nursery = t.parent_nursery

    async def child2():
        tasks["child2"] = _core.current_task()
        assert tasks["parent"].child_nurseries == [nurseries["parent"]]
        assert nurseries["parent"].child_tasks == frozenset({tasks["child1"]})
        assert tasks["child1"].child_nurseries == [nurseries["child1"]]
        assert nurseries["child1"].child_tasks == frozenset({tasks["child2"]})
        assert tasks["child2"].child_nurseries == []

    async def child1(task_status=_core.TASK_STATUS_IGNORED):
        me = tasks["child1"] = _core.current_task()
        assert me.parent_nursery.parent_task is tasks["parent"]
        assert me.parent_nursery is not nurseries["parent"]
        assert me.eventual_parent_nursery is nurseries["parent"]
        task_status.started()
        assert me.parent_nursery is nurseries["parent"]
        assert me.eventual_parent_nursery is None

        # Wait for the start() call to return and close its internal nursery, to
        # ensure consistent results in child2:
        await _core.wait_all_tasks_blocked()

        async with _core.open_nursery() as nursery:
            nurseries["child1"] = nursery
            nursery.start_soon(child2)

    async with _core.open_nursery() as nursery:
        nursery.start_soon(parent)

    # There are no pending starts, so no one should have a non-None
    # eventual_parent_nursery
    for task in tasks.values():
        assert task.eventual_parent_nursery is None


async def test_nursery_closure():
    async def child1(nursery):
        # We can add new tasks to the nursery even after entering __aexit__,
        # so long as there are still tasks running
        nursery.start_soon(child2)

    async def child2():
        pass

    async with _core.open_nursery() as nursery:
        nursery.start_soon(child1, nursery)

    # But once we've left __aexit__, the nursery is closed
    with pytest.raises(RuntimeError):
        nursery.start_soon(child2)


async def test_spawn_name():
    async def func1(expected):
        task = _core.current_task()
        assert expected in task.name

    async def func2():  # pragma: no cover
        pass

    async with _core.open_nursery() as nursery:
        for spawn_fn in [nursery.start_soon, _core.spawn_system_task]:
            spawn_fn(func1, "func1")
            spawn_fn(func1, "func2", name=func2)
            spawn_fn(func1, "func3", name="func3")
            spawn_fn(functools.partial(func1, "func1"))
            spawn_fn(func1, "object", name=object())


async def test_current_effective_deadline(mock_clock):
    assert _core.current_effective_deadline() == inf

    with _core.CancelScope(deadline=5) as scope1:
        with _core.CancelScope(deadline=10) as scope2:
            assert _core.current_effective_deadline() == 5
            scope2.deadline = 3
            assert _core.current_effective_deadline() == 3
            scope2.deadline = 10
            assert _core.current_effective_deadline() == 5
            scope2.shield = True
            assert _core.current_effective_deadline() == 10
            scope2.shield = False
            assert _core.current_effective_deadline() == 5
            scope1.cancel()
            assert _core.current_effective_deadline() == -inf
            scope2.shield = True
            assert _core.current_effective_deadline() == 10
        assert _core.current_effective_deadline() == -inf
    assert _core.current_effective_deadline() == inf


def test_nice_error_on_bad_calls_to_run_or_spawn():
    def bad_call_run(*args):
        _core.run(*args)

    def bad_call_spawn(*args):
        async def main():
            async with _core.open_nursery() as nursery:
                nursery.start_soon(*args)

        _core.run(main)

    for bad_call in bad_call_run, bad_call_spawn:

        async def f():  # pragma: no cover
            pass

        with pytest.raises(TypeError, match="expecting an async function"):
            bad_call(f())

        async def async_gen(arg):  # pragma: no cover
            yield arg

        with pytest.raises(
            TypeError, match="expected an async function but got an async generator",
        ):
            bad_call(async_gen, 0)


def test_calling_asyncio_function_gives_nice_error():
    async def child_xyzzy():
        import asyncio

        await asyncio.Future()

    async def misguided():
        await child_xyzzy()

    with pytest.raises(TypeError) as excinfo:
        _core.run(misguided)

    assert "asyncio" in str(excinfo.value)
    # The traceback should point to the location of the foreign await
    assert any(  # pragma: no branch
        entry.name == "child_xyzzy" for entry in excinfo.traceback
    )


async def test_asyncio_function_inside_nursery_does_not_explode():
    # Regression test for https://github.com/python-trio/trio/issues/552
    with pytest.raises(TypeError) as excinfo:
        async with _core.open_nursery() as nursery:
            import asyncio

            nursery.start_soon(sleep_forever)
            await asyncio.Future()
    assert "asyncio" in str(excinfo.value)


async def test_trivial_yields():
    with assert_checkpoints():
        await _core.checkpoint()

    with assert_checkpoints():
        await _core.checkpoint_if_cancelled()
        await _core.cancel_shielded_checkpoint()

    with assert_checkpoints():
        async with _core.open_nursery():
            pass

    with _core.CancelScope() as cancel_scope:
        cancel_scope.cancel()
        with pytest.raises(_core.MultiError) as excinfo:
            async with _core.open_nursery():
                raise KeyError
        assert len(excinfo.value.exceptions) == 2
        assert {type(e) for e in excinfo.value.exceptions} == {
            KeyError,
            _core.Cancelled,
        }


async def test_nursery_start(autojump_clock):
    async def no_args():  # pragma: no cover
        pass

    # Errors in calling convention get raised immediately from start
    async with _core.open_nursery() as nursery:
        with pytest.raises(TypeError):
            await nursery.start(no_args)

    async def sleep_then_start(seconds, *, task_status=_core.TASK_STATUS_IGNORED):
        repr(task_status)  # smoke test
        await sleep(seconds)
        task_status.started(seconds)
        await sleep(seconds)

    # Basic happy-path check: start waits for the task to call started(), then
    # returns, passes back the value, and the given nursery then waits for it
    # to exit.
    for seconds in [1, 2]:
        async with _core.open_nursery() as nursery:
            assert len(nursery.child_tasks) == 0
            t0 = _core.current_time()
            assert await nursery.start(sleep_then_start, seconds) == seconds
            assert _core.current_time() - t0 == seconds
            assert len(nursery.child_tasks) == 1
        assert _core.current_time() - t0 == 2 * seconds

    # Make sure TASK_STATUS_IGNORED works so task function can be called
    # directly
    t0 = _core.current_time()
    await sleep_then_start(3)
    assert _core.current_time() - t0 == 2 * 3

    # calling started twice
    async def double_started(task_status=_core.TASK_STATUS_IGNORED):
        task_status.started()
        with pytest.raises(RuntimeError):
            task_status.started()

    async with _core.open_nursery() as nursery:
        await nursery.start(double_started)

    # child crashes before calling started -> error comes out of .start()
    async def raise_keyerror(task_status=_core.TASK_STATUS_IGNORED):
        raise KeyError("oops")

    async with _core.open_nursery() as nursery:
        with pytest.raises(KeyError):
            await nursery.start(raise_keyerror)

    # child exiting cleanly before calling started -> triggers a RuntimeError
    async def nothing(task_status=_core.TASK_STATUS_IGNORED):
        return

    async with _core.open_nursery() as nursery:
        with pytest.raises(RuntimeError) as excinfo:
            await nursery.start(nothing)
        assert "exited without calling" in str(excinfo.value)

    # if the call to start() is cancelled, then the call to started() does
    # nothing -- the child keeps executing under start(). The value it passed
    # is ignored; start() raises Cancelled.
    async def just_started(task_status=_core.TASK_STATUS_IGNORED):
        task_status.started("hi")

    async with _core.open_nursery() as nursery:
        with _core.CancelScope() as cs:
            cs.cancel()
            with pytest.raises(_core.Cancelled):
                await nursery.start(just_started)

    # and if after the no-op started(), the child crashes, the error comes out
    # of start()
    async def raise_keyerror_after_started(task_status=_core.TASK_STATUS_IGNORED,):
        task_status.started()
        raise KeyError("whoopsiedaisy")

    async with _core.open_nursery() as nursery:
        with _core.CancelScope() as cs:
            cs.cancel()
            with pytest.raises(_core.MultiError) as excinfo:
                await nursery.start(raise_keyerror_after_started)
    assert {type(e) for e in excinfo.value.exceptions} == {
        _core.Cancelled,
        KeyError,
    }

    # trying to start in a closed nursery raises an error immediately
    async with _core.open_nursery() as closed_nursery:
        pass
    t0 = _core.current_time()
    with pytest.raises(RuntimeError):
        await closed_nursery.start(sleep_then_start, 7)
    assert _core.current_time() == t0


async def test_task_nursery_stack():
    task = _core.current_task()
    assert task._child_nurseries == []
    async with _core.open_nursery() as nursery1:
        assert task._child_nurseries == [nursery1]
        with pytest.raises(KeyError):
            async with _core.open_nursery() as nursery2:
                assert task._child_nurseries == [nursery1, nursery2]
                raise KeyError
        assert task._child_nurseries == [nursery1]
    assert task._child_nurseries == []


async def test_nursery_start_with_cancelled_nursery():
    # This function isn't testing task_status, it's using task_status as a
    # convenient way to get a nursery that we can test spawning stuff into.
    async def setup_nursery(task_status=_core.TASK_STATUS_IGNORED):
        async with _core.open_nursery() as nursery:
            task_status.started(nursery)
            await sleep_forever()

    # Calls started() while children are asleep, so we can make sure
    # that the cancellation machinery notices and aborts when a sleeping task
    # is moved into a cancelled scope.
    async def sleeping_children(fn, *, task_status=_core.TASK_STATUS_IGNORED):
        async with _core.open_nursery() as nursery:
            nursery.start_soon(sleep_forever)
            nursery.start_soon(sleep_forever)
            await wait_all_tasks_blocked()
            fn()
            task_status.started()

    # Cancelling the setup_nursery just *before* calling started()
    async with _core.open_nursery() as nursery:
        target_nursery = await nursery.start(setup_nursery)
        await target_nursery.start(
            sleeping_children, target_nursery.cancel_scope.cancel
        )

    # Cancelling the setup_nursery just *after* calling started()
    async with _core.open_nursery() as nursery:
        target_nursery = await nursery.start(setup_nursery)
        await target_nursery.start(sleeping_children, lambda: None)
        target_nursery.cancel_scope.cancel()


async def test_nursery_start_keeps_nursery_open(autojump_clock):
    async def sleep_a_bit(task_status=_core.TASK_STATUS_IGNORED):
        await sleep(2)
        task_status.started()
        await sleep(3)

    async with _core.open_nursery() as nursery1:
        t0 = _core.current_time()
        async with _core.open_nursery() as nursery2:
            # Start the 'start' call running in the background
            nursery1.start_soon(nursery2.start, sleep_a_bit)
            # Sleep a bit
            await sleep(1)
            # Start another one.
            nursery1.start_soon(nursery2.start, sleep_a_bit)
            # Then exit this nursery. At this point, there are no tasks
            # present in this nursery -- the only thing keeping it open is
            # that the tasks will be placed into it soon, when they call
            # started().
        assert _core.current_time() - t0 == 6

    # Check that it still works even if the task that the nursery is waiting
    # for ends up crashing, and never actually enters the nursery.
    async def sleep_then_crash(task_status=_core.TASK_STATUS_IGNORED):
        await sleep(7)
        raise KeyError

    async def start_sleep_then_crash(nursery):
        with pytest.raises(KeyError):
            await nursery.start(sleep_then_crash)

    async with _core.open_nursery() as nursery1:
        t0 = _core.current_time()
        async with _core.open_nursery() as nursery2:
            nursery1.start_soon(start_sleep_then_crash, nursery2)
            await wait_all_tasks_blocked()
        assert _core.current_time() - t0 == 7


async def test_nursery_explicit_exception():
    with pytest.raises(KeyError):
        async with _core.open_nursery():
            raise KeyError()


async def test_nursery_stop_iteration():
    async def fail():
        raise ValueError

    try:
        async with _core.open_nursery() as nursery:
            nursery.start_soon(fail)
            raise StopIteration
    except _core.MultiError as e:
        assert tuple(map(type, e.exceptions)) == (StopIteration, ValueError)


async def test_nursery_stop_async_iteration():
    class it:
        def __init__(self, count):
            self.count = count
            self.val = 0

        async def __anext__(self):
            await sleep(0)
            val = self.val
            if val >= self.count:
                raise StopAsyncIteration
            self.val += 1
            return val

    class async_zip:
        def __init__(self, *largs):
            self.nexts = [obj.__anext__ for obj in largs]

        async def _accumulate(self, f, items, i):
            items[i] = await f()

        def __aiter__(self):
            return self

        async def __anext__(self):
            nexts = self.nexts
            items = [None,] * len(nexts)
            got_stop = False

            def handle(exc):
                nonlocal got_stop
                if isinstance(exc, StopAsyncIteration):
                    got_stop = True
                    return None
                else:  # pragma: no cover
                    return exc

            with _core.MultiError.catch(handle):
                async with _core.open_nursery() as nursery:
                    for i, f in enumerate(nexts):
                        nursery.start_soon(self._accumulate, f, items, i)

            if got_stop:
                raise StopAsyncIteration
            return items

    result = []
    async for vals in async_zip(it(4), it(2)):
        result.append(vals)
    assert result == [[0, 0], [1, 1]]


async def test_traceback_frame_removal():
    async def my_child_task():
        raise KeyError()

    try:
        # Trick: For now cancel/nursery scopes still leave a bunch of tb gunk
        # behind. But if there's a MultiError, they leave it on the MultiError,
        # which lets us get a clean look at the KeyError itself. Someday I
        # guess this will always be a MultiError (#611), but for now we can
        # force it by raising two exceptions.
        async with _core.open_nursery() as nursery:
            nursery.start_soon(my_child_task)
            nursery.start_soon(my_child_task)
    except _core.MultiError as exc:
        first_exc = exc.exceptions[0]
        assert isinstance(first_exc, KeyError)
        # The top frame in the exception traceback should be inside the child
        # task, not trio/contextvars internals. And there's only one frame
        # inside the child task, so this will also detect if our frame-removal
        # is too eager.
        frame = first_exc.__traceback__.tb_frame
        assert frame.f_code is my_child_task.__code__


def test_contextvar_support():
    var = contextvars.ContextVar("test")
    var.set("before")

    assert var.get() == "before"

    async def inner():
        task = _core.current_task()
        assert task.context.get(var) == "before"
        assert var.get() == "before"
        var.set("after")
        assert var.get() == "after"
        assert var in task.context
        assert task.context.get(var) == "after"

    _core.run(inner)
    assert var.get() == "before"


async def test_contextvar_multitask():
    var = contextvars.ContextVar("test", default="hmmm")

    async def t1():
        assert var.get() == "hmmm"
        var.set("hmmmm")
        assert var.get() == "hmmmm"

    async def t2():
        assert var.get() == "hmmmm"

    async with _core.open_nursery() as n:
        n.start_soon(t1)
        await wait_all_tasks_blocked()
        assert var.get() == "hmmm"
        var.set("hmmmm")
        n.start_soon(t2)
        await wait_all_tasks_blocked()


def test_system_task_contexts():
    cvar = contextvars.ContextVar("qwilfish")
    cvar.set("water")

    async def system_task():
        assert cvar.get() == "water"

    async def regular_task():
        assert cvar.get() == "poison"

    async def inner():
        async with _core.open_nursery() as nursery:
            cvar.set("poison")
            nursery.start_soon(regular_task)
            _core.spawn_system_task(system_task)
            await wait_all_tasks_blocked()

    _core.run(inner)


def test_Nursery_init():
    with pytest.raises(TypeError):
        _core._run.Nursery(None, None)


async def test_Nursery_private_init():
    # context manager creation should not raise
    async with _core.open_nursery() as nursery:
        assert False == nursery._closed


def test_Nursery_subclass():
    with pytest.raises(TypeError):

        class Subclass(_core._run.Nursery):
            pass


def test_Cancelled_init():
    with pytest.raises(TypeError):
        raise _core.Cancelled

    with pytest.raises(TypeError):
        _core.Cancelled()

    # private constructor should not raise
    _core.Cancelled._create()


def test_Cancelled_str():
    cancelled = _core.Cancelled._create()
    assert str(cancelled) == "Cancelled"


def test_Cancelled_subclass():
    with pytest.raises(TypeError):

        class Subclass(_core.Cancelled):
            pass


def test_CancelScope_subclass():
    with pytest.raises(TypeError):

        class Subclass(_core.CancelScope):
            pass


def test_sniffio_integration():
    with pytest.raises(sniffio.AsyncLibraryNotFoundError):
        sniffio.current_async_library()

    async def check_inside_trio():
        assert sniffio.current_async_library() == "trio"

    _core.run(check_inside_trio)

    with pytest.raises(sniffio.AsyncLibraryNotFoundError):
        sniffio.current_async_library()


async def test_Task_custom_sleep_data():
    task = _core.current_task()
    assert task.custom_sleep_data is None
    task.custom_sleep_data = 1
    assert task.custom_sleep_data == 1
    await _core.checkpoint()
    assert task.custom_sleep_data is None


@types.coroutine
def async_yield(value):
    yield value


async def test_permanently_detach_coroutine_object():
    task = None
    pdco_outcome = None

    async def detachable_coroutine(task_outcome, yield_value):
        await sleep(0)
        nonlocal task, pdco_outcome
        task = _core.current_task()
        pdco_outcome = await outcome.acapture(
            _core.permanently_detach_coroutine_object, task_outcome
        )
        await async_yield(yield_value)

    async with _core.open_nursery() as nursery:
        nursery.start_soon(detachable_coroutine, outcome.Value(None), "I'm free!")

    # If we get here then Trio thinks the task has exited... but the coroutine
    # is still iterable
    assert pdco_outcome is None
    assert task.coro.send("be free!") == "I'm free!"
    assert pdco_outcome == outcome.Value("be free!")
    with pytest.raises(StopIteration):
        task.coro.send(None)

    # Check the exception paths too
    task = None
    pdco_outcome = None
    with pytest.raises(KeyError):
        async with _core.open_nursery() as nursery:
            nursery.start_soon(detachable_coroutine, outcome.Error(KeyError()), "uh oh")
    throw_in = ValueError()
    assert task.coro.throw(throw_in) == "uh oh"
    assert pdco_outcome == outcome.Error(throw_in)
    with pytest.raises(StopIteration):
        task.coro.send(None)

    async def bad_detach():
        async with _core.open_nursery():
            with pytest.raises(RuntimeError) as excinfo:
                await _core.permanently_detach_coroutine_object(outcome.Value(None))
            assert "open nurser" in str(excinfo.value)

    async with _core.open_nursery() as nursery:
        nursery.start_soon(bad_detach)


async def test_detach_and_reattach_coroutine_object():
    unrelated_task = None
    task = None

    async def unrelated_coroutine():
        nonlocal unrelated_task
        unrelated_task = _core.current_task()

    async def reattachable_coroutine():
        await sleep(0)

        nonlocal task
        task = _core.current_task()

        def abort_fn(_):  # pragma: no cover
            return _core.Abort.FAILED

        got = await _core.temporarily_detach_coroutine_object(abort_fn)
        assert got == "not trio!"

        await async_yield(1)
        await async_yield(2)

        with pytest.raises(RuntimeError) as excinfo:
            await _core.reattach_detached_coroutine_object(unrelated_task, None)
        assert "does not match" in str(excinfo.value)

        await _core.reattach_detached_coroutine_object(task, "byebye")

        await sleep(0)

    async with _core.open_nursery() as nursery:
        nursery.start_soon(unrelated_coroutine)
        nursery.start_soon(reattachable_coroutine)
        await wait_all_tasks_blocked()
        assert unrelated_task is not None
        assert task is not None

        # Okay, it's detached. Here's our coroutine runner:
        assert task.coro.send("not trio!") == 1
        assert task.coro.send(None) == 2
        assert task.coro.send(None) == "byebye"

        # Now it's been reattached, and we can leave the nursery


async def test_detached_coroutine_cancellation():
    abort_fn_called = False
    task = None

    async def reattachable_coroutine():
        await sleep(0)

        nonlocal task
        task = _core.current_task()

        def abort_fn(_):
            nonlocal abort_fn_called
            abort_fn_called = True
            return _core.Abort.FAILED

        await _core.temporarily_detach_coroutine_object(abort_fn)
        await _core.reattach_detached_coroutine_object(task, None)
        with pytest.raises(_core.Cancelled):
            await sleep(0)

    async with _core.open_nursery() as nursery:
        nursery.start_soon(reattachable_coroutine)
        await wait_all_tasks_blocked()
        assert task is not None
        nursery.cancel_scope.cancel()
        task.coro.send(None)

    assert abort_fn_called


def test_async_function_implemented_in_C():
    # These used to crash because we'd try to mutate the coroutine object's
    # cr_frame, but C functions don't have Python frames.

    async def agen_fn(record):
        assert not _core.currently_ki_protected()
        record.append("the generator ran")
        yield

    run_record = []
    agen = agen_fn(run_record)
    _core.run(agen.__anext__)
    assert run_record == ["the generator ran"]

    async def main():
        start_soon_record = []
        agen = agen_fn(start_soon_record)
        async with _core.open_nursery() as nursery:
            nursery.start_soon(agen.__anext__)
        assert start_soon_record == ["the generator ran"]

    _core.run(main)


async def test_very_deep_cancel_scope_nesting():
    # This used to crash with a RecursionError in CancelStatus.recalculate
    with ExitStack() as exit_stack:
        outermost_scope = _core.CancelScope()
        exit_stack.enter_context(outermost_scope)
        for _ in range(5000):
            exit_stack.enter_context(_core.CancelScope())
        outermost_scope.cancel()


async def test_cancel_scope_deadline_duplicates():
    # This exercises an assert in Deadlines._prune, by intentionally creating
    # duplicate entries in the deadline heap.
    now = _core.current_time()
    with _core.CancelScope() as cscope:
        for _ in range(DEADLINE_HEAP_MIN_PRUNE_THRESHOLD * 2):
            cscope.deadline = now + 9998
            cscope.deadline = now + 9999
        await sleep(0.01)<|MERGE_RESOLUTION|>--- conflicted
+++ resolved
@@ -336,204 +336,6 @@
     assert stats.seconds_to_next_deadline == inf
 
 
-<<<<<<< HEAD
-@attr.s(eq=False, hash=False)
-class TaskRecorder:
-    record = attr.ib(factory=list)
-
-    def before_run(self):
-        self.record.append(("before_run",))
-
-    def task_scheduled(self, task):
-        self.record.append(("schedule", task))
-
-    def before_task_step(self, task):
-        assert task is _core.current_task()
-        self.record.append(("before", task))
-
-    def after_task_step(self, task):
-        assert task is _core.current_task()
-        self.record.append(("after", task))
-
-    def after_run(self):
-        self.record.append(("after_run",))
-
-    def filter_tasks(self, tasks):
-        for item in self.record:
-            if item[0] in ("schedule", "before", "after") and item[1] in tasks:
-                yield item
-            if item[0] in ("before_run", "after_run"):
-                yield item
-
-
-def test_instruments(recwarn):
-    r1 = TaskRecorder()
-    r2 = TaskRecorder()
-    r3 = TaskRecorder()
-
-    task = None
-
-    # We use a child task for this, because the main task does some extra
-    # bookkeeping stuff that can leak into the instrument results, and we
-    # don't want to deal with it.
-    async def task_fn():
-        nonlocal task
-        task = _core.current_task()
-
-        for _ in range(4):
-            await _core.checkpoint()
-        # replace r2 with r3, to test that we can manipulate them as we go
-        _core.remove_instrument(r2)
-        with pytest.raises(KeyError):
-            _core.remove_instrument(r2)
-        # add is idempotent
-        _core.add_instrument(r3)
-        _core.add_instrument(r3)
-        for _ in range(1):
-            await _core.checkpoint()
-
-    async def main():
-        async with _core.open_nursery() as nursery:
-            nursery.start_soon(task_fn)
-
-    _core.run(main, instruments=[r1, r2])
-
-    # It sleeps 5 times, so it runs 6 times.  Note that checkpoint()
-    # reschedules the task immediately upon yielding, before the
-    # after_task_step event fires.
-    expected = (
-        [("before_run",), ("schedule", task)]
-        + [("before", task), ("schedule", task), ("after", task)] * 5
-        + [("before", task), ("after", task), ("after_run",)]
-    )
-    assert r1.record == r2.record + r3.record
-    assert list(r1.filter_tasks([task])) == expected
-
-
-def test_instruments_interleave():
-    tasks = {}
-
-    async def two_step1():
-        tasks["t1"] = _core.current_task()
-        await _core.checkpoint()
-
-    async def two_step2():
-        tasks["t2"] = _core.current_task()
-        await _core.checkpoint()
-
-    async def main():
-        async with _core.open_nursery() as nursery:
-            nursery.start_soon(two_step1)
-            nursery.start_soon(two_step2)
-
-    r = TaskRecorder()
-    _core.run(main, instruments=[r])
-
-    expected = [
-        ("before_run",),
-        ("schedule", tasks["t1"]),
-        ("schedule", tasks["t2"]),
-        {
-            ("before", tasks["t1"]),
-            ("schedule", tasks["t1"]),
-            ("after", tasks["t1"]),
-            ("before", tasks["t2"]),
-            ("schedule", tasks["t2"]),
-            ("after", tasks["t2"]),
-        },
-        {
-            ("before", tasks["t1"]),
-            ("after", tasks["t1"]),
-            ("before", tasks["t2"]),
-            ("after", tasks["t2"]),
-        },
-        ("after_run",),
-    ]
-    print(list(r.filter_tasks(tasks.values())))
-    check_sequence_matches(list(r.filter_tasks(tasks.values())), expected)
-
-
-def test_null_instrument():
-    # undefined instrument methods are skipped
-    class NullInstrument:
-        pass
-
-    async def main():
-        await _core.checkpoint()
-
-    _core.run(main, instruments=[NullInstrument()])
-
-
-def test_instrument_before_after_run():
-    record = []
-
-    class BeforeAfterRun:
-        def before_run(self):
-            record.append("before_run")
-
-        def after_run(self):
-            record.append("after_run")
-
-    async def main():
-        pass
-
-    _core.run(main, instruments=[BeforeAfterRun()])
-    assert record == ["before_run", "after_run"]
-
-
-def test_instrument_task_spawn_exit():
-    record = []
-
-    class SpawnExitRecorder:
-        def task_spawned(self, task):
-            record.append(("spawned", task))
-
-        def task_exited(self, task):
-            record.append(("exited", task))
-
-    async def main():
-        return _core.current_task()
-
-    main_task = _core.run(main, instruments=[SpawnExitRecorder()])
-    assert ("spawned", main_task) in record
-    assert ("exited", main_task) in record
-
-
-# This test also tests having a crash before the initial task is even spawned,
-# which is very difficult to handle.
-def test_instruments_crash(caplog):
-    record = []
-
-    class BrokenInstrument:
-        def task_scheduled(self, task):
-            record.append("scheduled")
-            raise ValueError("oops")
-
-        def close(self):
-            # Shouldn't be called -- tests that the instrument disabling logic
-            # works right.
-            record.append("closed")  # pragma: no cover
-
-    async def main():
-        record.append("main ran")
-        return _core.current_task()
-
-    r = TaskRecorder()
-    main_task = _core.run(main, instruments=[r, BrokenInstrument()])
-    assert record == ["scheduled", "main ran"]
-    # the TaskRecorder kept going throughout, even though the BrokenInstrument
-    # was disabled
-    assert ("after", main_task) in r.record
-    assert ("after_run",) in r.record
-    # And we got a log message
-    exc_type, exc_value, exc_traceback = caplog.records[0].exc_info
-    assert exc_type is ValueError
-    assert str(exc_value) == "oops"
-    assert "Instrument has been disabled" in caplog.records[0].message
-
-
-=======
->>>>>>> 163cfaac
 async def test_cancel_scope_repr(mock_clock):
     scope = _core.CancelScope()
     assert "unbound" in repr(scope)
